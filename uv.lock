version = 1
revision = 2
requires-python = ">=3.11"

[[package]]
name = "aiohappyeyeballs"
version = "2.6.1"
source = { registry = "https://mirrors.tuna.tsinghua.edu.cn/pypi/web/simple" }
sdist = { url = "https://mirrors.tuna.tsinghua.edu.cn/pypi/web/packages/26/30/f84a107a9c4331c14b2b586036f40965c128aa4fee4dda5d3d51cb14ad54/aiohappyeyeballs-2.6.1.tar.gz", hash = "sha256:c3f9d0113123803ccadfdf3f0faa505bc78e6a72d1cc4806cbd719826e943558", size = 22760, upload-time = "2025-03-12T01:42:48.764Z" }
wheels = [
    { url = "https://mirrors.tuna.tsinghua.edu.cn/pypi/web/packages/0f/15/5bf3b99495fb160b63f95972b81750f18f7f4e02ad051373b669d17d44f2/aiohappyeyeballs-2.6.1-py3-none-any.whl", hash = "sha256:f349ba8f4b75cb25c99c5c2d84e997e485204d2902a9597802b0371f09331fb8", size = 15265, upload-time = "2025-03-12T01:42:47.083Z" },
]

[[package]]
name = "aiohttp"
version = "3.12.15"
source = { registry = "https://mirrors.tuna.tsinghua.edu.cn/pypi/web/simple" }
dependencies = [
    { name = "aiohappyeyeballs" },
    { name = "aiosignal" },
    { name = "attrs" },
    { name = "frozenlist" },
    { name = "multidict" },
    { name = "propcache" },
    { name = "yarl" },
]
sdist = { url = "https://mirrors.tuna.tsinghua.edu.cn/pypi/web/packages/9b/e7/d92a237d8802ca88483906c388f7c201bbe96cd80a165ffd0ac2f6a8d59f/aiohttp-3.12.15.tar.gz", hash = "sha256:4fc61385e9c98d72fcdf47e6dd81833f47b2f77c114c29cd64a361be57a763a2", size = 7823716, upload-time = "2025-07-29T05:52:32.215Z" }
wheels = [
    { url = "https://mirrors.tuna.tsinghua.edu.cn/pypi/web/packages/20/19/9e86722ec8e835959bd97ce8c1efa78cf361fa4531fca372551abcc9cdd6/aiohttp-3.12.15-cp311-cp311-macosx_10_9_universal2.whl", hash = "sha256:d3ce17ce0220383a0f9ea07175eeaa6aa13ae5a41f30bc61d84df17f0e9b1117", size = 711246, upload-time = "2025-07-29T05:50:15.937Z" },
    { url = "https://mirrors.tuna.tsinghua.edu.cn/pypi/web/packages/71/f9/0a31fcb1a7d4629ac9d8f01f1cb9242e2f9943f47f5d03215af91c3c1a26/aiohttp-3.12.15-cp311-cp311-macosx_10_9_x86_64.whl", hash = "sha256:010cc9bbd06db80fe234d9003f67e97a10fe003bfbedb40da7d71c1008eda0fe", size = 483515, upload-time = "2025-07-29T05:50:17.442Z" },
    { url = "https://mirrors.tuna.tsinghua.edu.cn/pypi/web/packages/62/6c/94846f576f1d11df0c2e41d3001000527c0fdf63fce7e69b3927a731325d/aiohttp-3.12.15-cp311-cp311-macosx_11_0_arm64.whl", hash = "sha256:3f9d7c55b41ed687b9d7165b17672340187f87a773c98236c987f08c858145a9", size = 471776, upload-time = "2025-07-29T05:50:19.568Z" },
    { url = "https://mirrors.tuna.tsinghua.edu.cn/pypi/web/packages/f8/6c/f766d0aaafcee0447fad0328da780d344489c042e25cd58fde566bf40aed/aiohttp-3.12.15-cp311-cp311-manylinux_2_17_aarch64.manylinux2014_aarch64.whl", hash = "sha256:bc4fbc61bb3548d3b482f9ac7ddd0f18c67e4225aaa4e8552b9f1ac7e6bda9e5", size = 1741977, upload-time = "2025-07-29T05:50:21.665Z" },
    { url = "https://mirrors.tuna.tsinghua.edu.cn/pypi/web/packages/17/e5/fb779a05ba6ff44d7bc1e9d24c644e876bfff5abe5454f7b854cace1b9cc/aiohttp-3.12.15-cp311-cp311-manylinux_2_17_armv7l.manylinux2014_armv7l.manylinux_2_31_armv7l.whl", hash = "sha256:7fbc8a7c410bb3ad5d595bb7118147dfbb6449d862cc1125cf8867cb337e8728", size = 1690645, upload-time = "2025-07-29T05:50:23.333Z" },
    { url = "https://mirrors.tuna.tsinghua.edu.cn/pypi/web/packages/37/4e/a22e799c2035f5d6a4ad2cf8e7c1d1bd0923192871dd6e367dafb158b14c/aiohttp-3.12.15-cp311-cp311-manylinux_2_17_ppc64le.manylinux2014_ppc64le.whl", hash = "sha256:74dad41b3458dbb0511e760fb355bb0b6689e0630de8a22b1b62a98777136e16", size = 1789437, upload-time = "2025-07-29T05:50:25.007Z" },
    { url = "https://mirrors.tuna.tsinghua.edu.cn/pypi/web/packages/28/e5/55a33b991f6433569babb56018b2fb8fb9146424f8b3a0c8ecca80556762/aiohttp-3.12.15-cp311-cp311-manylinux_2_17_s390x.manylinux2014_s390x.whl", hash = "sha256:3b6f0af863cf17e6222b1735a756d664159e58855da99cfe965134a3ff63b0b0", size = 1828482, upload-time = "2025-07-29T05:50:26.693Z" },
    { url = "https://mirrors.tuna.tsinghua.edu.cn/pypi/web/packages/c6/82/1ddf0ea4f2f3afe79dffed5e8a246737cff6cbe781887a6a170299e33204/aiohttp-3.12.15-cp311-cp311-manylinux_2_17_x86_64.manylinux2014_x86_64.whl", hash = "sha256:b5b7fe4972d48a4da367043b8e023fb70a04d1490aa7d68800e465d1b97e493b", size = 1730944, upload-time = "2025-07-29T05:50:28.382Z" },
    { url = "https://mirrors.tuna.tsinghua.edu.cn/pypi/web/packages/1b/96/784c785674117b4cb3877522a177ba1b5e4db9ce0fd519430b5de76eec90/aiohttp-3.12.15-cp311-cp311-manylinux_2_5_i686.manylinux1_i686.manylinux_2_17_i686.manylinux2014_i686.whl", hash = "sha256:6443cca89553b7a5485331bc9bedb2342b08d073fa10b8c7d1c60579c4a7b9bd", size = 1668020, upload-time = "2025-07-29T05:50:30.032Z" },
    { url = "https://mirrors.tuna.tsinghua.edu.cn/pypi/web/packages/12/8a/8b75f203ea7e5c21c0920d84dd24a5c0e971fe1e9b9ebbf29ae7e8e39790/aiohttp-3.12.15-cp311-cp311-musllinux_1_2_aarch64.whl", hash = "sha256:6c5f40ec615e5264f44b4282ee27628cea221fcad52f27405b80abb346d9f3f8", size = 1716292, upload-time = "2025-07-29T05:50:31.983Z" },
    { url = "https://mirrors.tuna.tsinghua.edu.cn/pypi/web/packages/47/0b/a1451543475bb6b86a5cfc27861e52b14085ae232896a2654ff1231c0992/aiohttp-3.12.15-cp311-cp311-musllinux_1_2_armv7l.whl", hash = "sha256:2abbb216a1d3a2fe86dbd2edce20cdc5e9ad0be6378455b05ec7f77361b3ab50", size = 1711451, upload-time = "2025-07-29T05:50:33.989Z" },
    { url = "https://mirrors.tuna.tsinghua.edu.cn/pypi/web/packages/55/fd/793a23a197cc2f0d29188805cfc93aa613407f07e5f9da5cd1366afd9d7c/aiohttp-3.12.15-cp311-cp311-musllinux_1_2_i686.whl", hash = "sha256:db71ce547012a5420a39c1b744d485cfb823564d01d5d20805977f5ea1345676", size = 1691634, upload-time = "2025-07-29T05:50:35.846Z" },
    { url = "https://mirrors.tuna.tsinghua.edu.cn/pypi/web/packages/ca/bf/23a335a6670b5f5dfc6d268328e55a22651b440fca341a64fccf1eada0c6/aiohttp-3.12.15-cp311-cp311-musllinux_1_2_ppc64le.whl", hash = "sha256:ced339d7c9b5030abad5854aa5413a77565e5b6e6248ff927d3e174baf3badf7", size = 1785238, upload-time = "2025-07-29T05:50:37.597Z" },
    { url = "https://mirrors.tuna.tsinghua.edu.cn/pypi/web/packages/57/4f/ed60a591839a9d85d40694aba5cef86dde9ee51ce6cca0bb30d6eb1581e7/aiohttp-3.12.15-cp311-cp311-musllinux_1_2_s390x.whl", hash = "sha256:7c7dd29c7b5bda137464dc9bfc738d7ceea46ff70309859ffde8c022e9b08ba7", size = 1805701, upload-time = "2025-07-29T05:50:39.591Z" },
    { url = "https://mirrors.tuna.tsinghua.edu.cn/pypi/web/packages/85/e0/444747a9455c5de188c0f4a0173ee701e2e325d4b2550e9af84abb20cdba/aiohttp-3.12.15-cp311-cp311-musllinux_1_2_x86_64.whl", hash = "sha256:421da6fd326460517873274875c6c5a18ff225b40da2616083c5a34a7570b685", size = 1718758, upload-time = "2025-07-29T05:50:41.292Z" },
    { url = "https://mirrors.tuna.tsinghua.edu.cn/pypi/web/packages/36/ab/1006278d1ffd13a698e5dd4bfa01e5878f6bddefc296c8b62649753ff249/aiohttp-3.12.15-cp311-cp311-win32.whl", hash = "sha256:4420cf9d179ec8dfe4be10e7d0fe47d6d606485512ea2265b0d8c5113372771b", size = 428868, upload-time = "2025-07-29T05:50:43.063Z" },
    { url = "https://mirrors.tuna.tsinghua.edu.cn/pypi/web/packages/10/97/ad2b18700708452400278039272032170246a1bf8ec5d832772372c71f1a/aiohttp-3.12.15-cp311-cp311-win_amd64.whl", hash = "sha256:edd533a07da85baa4b423ee8839e3e91681c7bfa19b04260a469ee94b778bf6d", size = 453273, upload-time = "2025-07-29T05:50:44.613Z" },
    { url = "https://mirrors.tuna.tsinghua.edu.cn/pypi/web/packages/63/97/77cb2450d9b35f517d6cf506256bf4f5bda3f93a66b4ad64ba7fc917899c/aiohttp-3.12.15-cp312-cp312-macosx_10_13_universal2.whl", hash = "sha256:802d3868f5776e28f7bf69d349c26fc0efadb81676d0afa88ed00d98a26340b7", size = 702333, upload-time = "2025-07-29T05:50:46.507Z" },
    { url = "https://mirrors.tuna.tsinghua.edu.cn/pypi/web/packages/83/6d/0544e6b08b748682c30b9f65640d006e51f90763b41d7c546693bc22900d/aiohttp-3.12.15-cp312-cp312-macosx_10_13_x86_64.whl", hash = "sha256:f2800614cd560287be05e33a679638e586a2d7401f4ddf99e304d98878c29444", size = 476948, upload-time = "2025-07-29T05:50:48.067Z" },
    { url = "https://mirrors.tuna.tsinghua.edu.cn/pypi/web/packages/3a/1d/c8c40e611e5094330284b1aea8a4b02ca0858f8458614fa35754cab42b9c/aiohttp-3.12.15-cp312-cp312-macosx_11_0_arm64.whl", hash = "sha256:8466151554b593909d30a0a125d638b4e5f3836e5aecde85b66b80ded1cb5b0d", size = 469787, upload-time = "2025-07-29T05:50:49.669Z" },
    { url = "https://mirrors.tuna.tsinghua.edu.cn/pypi/web/packages/38/7d/b76438e70319796bfff717f325d97ce2e9310f752a267bfdf5192ac6082b/aiohttp-3.12.15-cp312-cp312-manylinux_2_17_aarch64.manylinux2014_aarch64.whl", hash = "sha256:2e5a495cb1be69dae4b08f35a6c4579c539e9b5706f606632102c0f855bcba7c", size = 1716590, upload-time = "2025-07-29T05:50:51.368Z" },
    { url = "https://mirrors.tuna.tsinghua.edu.cn/pypi/web/packages/79/b1/60370d70cdf8b269ee1444b390cbd72ce514f0d1cd1a715821c784d272c9/aiohttp-3.12.15-cp312-cp312-manylinux_2_17_armv7l.manylinux2014_armv7l.manylinux_2_31_armv7l.whl", hash = "sha256:6404dfc8cdde35c69aaa489bb3542fb86ef215fc70277c892be8af540e5e21c0", size = 1699241, upload-time = "2025-07-29T05:50:53.628Z" },
    { url = "https://mirrors.tuna.tsinghua.edu.cn/pypi/web/packages/a3/2b/4968a7b8792437ebc12186db31523f541943e99bda8f30335c482bea6879/aiohttp-3.12.15-cp312-cp312-manylinux_2_17_ppc64le.manylinux2014_ppc64le.whl", hash = "sha256:3ead1c00f8521a5c9070fcb88f02967b1d8a0544e6d85c253f6968b785e1a2ab", size = 1754335, upload-time = "2025-07-29T05:50:55.394Z" },
    { url = "https://mirrors.tuna.tsinghua.edu.cn/pypi/web/packages/fb/c1/49524ed553f9a0bec1a11fac09e790f49ff669bcd14164f9fab608831c4d/aiohttp-3.12.15-cp312-cp312-manylinux_2_17_s390x.manylinux2014_s390x.whl", hash = "sha256:6990ef617f14450bc6b34941dba4f12d5613cbf4e33805932f853fbd1cf18bfb", size = 1800491, upload-time = "2025-07-29T05:50:57.202Z" },
    { url = "https://mirrors.tuna.tsinghua.edu.cn/pypi/web/packages/de/5e/3bf5acea47a96a28c121b167f5ef659cf71208b19e52a88cdfa5c37f1fcc/aiohttp-3.12.15-cp312-cp312-manylinux_2_17_x86_64.manylinux2014_x86_64.whl", hash = "sha256:fd736ed420f4db2b8148b52b46b88ed038d0354255f9a73196b7bbce3ea97545", size = 1719929, upload-time = "2025-07-29T05:50:59.192Z" },
    { url = "https://mirrors.tuna.tsinghua.edu.cn/pypi/web/packages/39/94/8ae30b806835bcd1cba799ba35347dee6961a11bd507db634516210e91d8/aiohttp-3.12.15-cp312-cp312-manylinux_2_5_i686.manylinux1_i686.manylinux_2_17_i686.manylinux2014_i686.whl", hash = "sha256:3c5092ce14361a73086b90c6efb3948ffa5be2f5b6fbcf52e8d8c8b8848bb97c", size = 1635733, upload-time = "2025-07-29T05:51:01.394Z" },
    { url = "https://mirrors.tuna.tsinghua.edu.cn/pypi/web/packages/7a/46/06cdef71dd03acd9da7f51ab3a9107318aee12ad38d273f654e4f981583a/aiohttp-3.12.15-cp312-cp312-musllinux_1_2_aarch64.whl", hash = "sha256:aaa2234bb60c4dbf82893e934d8ee8dea30446f0647e024074237a56a08c01bd", size = 1696790, upload-time = "2025-07-29T05:51:03.657Z" },
    { url = "https://mirrors.tuna.tsinghua.edu.cn/pypi/web/packages/02/90/6b4cfaaf92ed98d0ec4d173e78b99b4b1a7551250be8937d9d67ecb356b4/aiohttp-3.12.15-cp312-cp312-musllinux_1_2_armv7l.whl", hash = "sha256:6d86a2fbdd14192e2f234a92d3b494dd4457e683ba07e5905a0b3ee25389ac9f", size = 1718245, upload-time = "2025-07-29T05:51:05.911Z" },
    { url = "https://mirrors.tuna.tsinghua.edu.cn/pypi/web/packages/2e/e6/2593751670fa06f080a846f37f112cbe6f873ba510d070136a6ed46117c6/aiohttp-3.12.15-cp312-cp312-musllinux_1_2_i686.whl", hash = "sha256:a041e7e2612041a6ddf1c6a33b883be6a421247c7afd47e885969ee4cc58bd8d", size = 1658899, upload-time = "2025-07-29T05:51:07.753Z" },
    { url = "https://mirrors.tuna.tsinghua.edu.cn/pypi/web/packages/8f/28/c15bacbdb8b8eb5bf39b10680d129ea7410b859e379b03190f02fa104ffd/aiohttp-3.12.15-cp312-cp312-musllinux_1_2_ppc64le.whl", hash = "sha256:5015082477abeafad7203757ae44299a610e89ee82a1503e3d4184e6bafdd519", size = 1738459, upload-time = "2025-07-29T05:51:09.56Z" },
    { url = "https://mirrors.tuna.tsinghua.edu.cn/pypi/web/packages/00/de/c269cbc4faa01fb10f143b1670633a8ddd5b2e1ffd0548f7aa49cb5c70e2/aiohttp-3.12.15-cp312-cp312-musllinux_1_2_s390x.whl", hash = "sha256:56822ff5ddfd1b745534e658faba944012346184fbfe732e0d6134b744516eea", size = 1766434, upload-time = "2025-07-29T05:51:11.423Z" },
    { url = "https://mirrors.tuna.tsinghua.edu.cn/pypi/web/packages/52/b0/4ff3abd81aa7d929b27d2e1403722a65fc87b763e3a97b3a2a494bfc63bc/aiohttp-3.12.15-cp312-cp312-musllinux_1_2_x86_64.whl", hash = "sha256:b2acbbfff69019d9014508c4ba0401822e8bae5a5fdc3b6814285b71231b60f3", size = 1726045, upload-time = "2025-07-29T05:51:13.689Z" },
    { url = "https://mirrors.tuna.tsinghua.edu.cn/pypi/web/packages/71/16/949225a6a2dd6efcbd855fbd90cf476052e648fb011aa538e3b15b89a57a/aiohttp-3.12.15-cp312-cp312-win32.whl", hash = "sha256:d849b0901b50f2185874b9a232f38e26b9b3d4810095a7572eacea939132d4e1", size = 423591, upload-time = "2025-07-29T05:51:15.452Z" },
    { url = "https://mirrors.tuna.tsinghua.edu.cn/pypi/web/packages/2b/d8/fa65d2a349fe938b76d309db1a56a75c4fb8cc7b17a398b698488a939903/aiohttp-3.12.15-cp312-cp312-win_amd64.whl", hash = "sha256:b390ef5f62bb508a9d67cb3bba9b8356e23b3996da7062f1a57ce1a79d2b3d34", size = 450266, upload-time = "2025-07-29T05:51:17.239Z" },
    { url = "https://mirrors.tuna.tsinghua.edu.cn/pypi/web/packages/f2/33/918091abcf102e39d15aba2476ad9e7bd35ddb190dcdd43a854000d3da0d/aiohttp-3.12.15-cp313-cp313-macosx_10_13_universal2.whl", hash = "sha256:9f922ffd05034d439dde1c77a20461cf4a1b0831e6caa26151fe7aa8aaebc315", size = 696741, upload-time = "2025-07-29T05:51:19.021Z" },
    { url = "https://mirrors.tuna.tsinghua.edu.cn/pypi/web/packages/b5/2a/7495a81e39a998e400f3ecdd44a62107254803d1681d9189be5c2e4530cd/aiohttp-3.12.15-cp313-cp313-macosx_10_13_x86_64.whl", hash = "sha256:2ee8a8ac39ce45f3e55663891d4b1d15598c157b4d494a4613e704c8b43112cd", size = 474407, upload-time = "2025-07-29T05:51:21.165Z" },
    { url = "https://mirrors.tuna.tsinghua.edu.cn/pypi/web/packages/49/fc/a9576ab4be2dcbd0f73ee8675d16c707cfc12d5ee80ccf4015ba543480c9/aiohttp-3.12.15-cp313-cp313-macosx_11_0_arm64.whl", hash = "sha256:3eae49032c29d356b94eee45a3f39fdf4b0814b397638c2f718e96cfadf4c4e4", size = 466703, upload-time = "2025-07-29T05:51:22.948Z" },
    { url = "https://mirrors.tuna.tsinghua.edu.cn/pypi/web/packages/09/2f/d4bcc8448cf536b2b54eed48f19682031ad182faa3a3fee54ebe5b156387/aiohttp-3.12.15-cp313-cp313-manylinux_2_17_aarch64.manylinux2014_aarch64.whl", hash = "sha256:b97752ff12cc12f46a9b20327104448042fce5c33a624f88c18f66f9368091c7", size = 1705532, upload-time = "2025-07-29T05:51:25.211Z" },
    { url = "https://mirrors.tuna.tsinghua.edu.cn/pypi/web/packages/f1/f3/59406396083f8b489261e3c011aa8aee9df360a96ac8fa5c2e7e1b8f0466/aiohttp-3.12.15-cp313-cp313-manylinux_2_17_armv7l.manylinux2014_armv7l.manylinux_2_31_armv7l.whl", hash = "sha256:894261472691d6fe76ebb7fcf2e5870a2ac284c7406ddc95823c8598a1390f0d", size = 1686794, upload-time = "2025-07-29T05:51:27.145Z" },
    { url = "https://mirrors.tuna.tsinghua.edu.cn/pypi/web/packages/dc/71/164d194993a8d114ee5656c3b7ae9c12ceee7040d076bf7b32fb98a8c5c6/aiohttp-3.12.15-cp313-cp313-manylinux_2_17_ppc64le.manylinux2014_ppc64le.whl", hash = "sha256:5fa5d9eb82ce98959fc1031c28198b431b4d9396894f385cb63f1e2f3f20ca6b", size = 1738865, upload-time = "2025-07-29T05:51:29.366Z" },
    { url = "https://mirrors.tuna.tsinghua.edu.cn/pypi/web/packages/1c/00/d198461b699188a93ead39cb458554d9f0f69879b95078dce416d3209b54/aiohttp-3.12.15-cp313-cp313-manylinux_2_17_s390x.manylinux2014_s390x.whl", hash = "sha256:f0fa751efb11a541f57db59c1dd821bec09031e01452b2b6217319b3a1f34f3d", size = 1788238, upload-time = "2025-07-29T05:51:31.285Z" },
    { url = "https://mirrors.tuna.tsinghua.edu.cn/pypi/web/packages/85/b8/9e7175e1fa0ac8e56baa83bf3c214823ce250d0028955dfb23f43d5e61fd/aiohttp-3.12.15-cp313-cp313-manylinux_2_17_x86_64.manylinux2014_x86_64.whl", hash = "sha256:5346b93e62ab51ee2a9d68e8f73c7cf96ffb73568a23e683f931e52450e4148d", size = 1710566, upload-time = "2025-07-29T05:51:33.219Z" },
    { url = "https://mirrors.tuna.tsinghua.edu.cn/pypi/web/packages/59/e4/16a8eac9df39b48ae102ec030fa9f726d3570732e46ba0c592aeeb507b93/aiohttp-3.12.15-cp313-cp313-manylinux_2_5_i686.manylinux1_i686.manylinux_2_17_i686.manylinux2014_i686.whl", hash = "sha256:049ec0360f939cd164ecbfd2873eaa432613d5e77d6b04535e3d1fbae5a9e645", size = 1624270, upload-time = "2025-07-29T05:51:35.195Z" },
    { url = "https://mirrors.tuna.tsinghua.edu.cn/pypi/web/packages/1f/f8/cd84dee7b6ace0740908fd0af170f9fab50c2a41ccbc3806aabcb1050141/aiohttp-3.12.15-cp313-cp313-musllinux_1_2_aarch64.whl", hash = "sha256:b52dcf013b57464b6d1e51b627adfd69a8053e84b7103a7cd49c030f9ca44461", size = 1677294, upload-time = "2025-07-29T05:51:37.215Z" },
    { url = "https://mirrors.tuna.tsinghua.edu.cn/pypi/web/packages/ce/42/d0f1f85e50d401eccd12bf85c46ba84f947a84839c8a1c2c5f6e8ab1eb50/aiohttp-3.12.15-cp313-cp313-musllinux_1_2_armv7l.whl", hash = "sha256:9b2af240143dd2765e0fb661fd0361a1b469cab235039ea57663cda087250ea9", size = 1708958, upload-time = "2025-07-29T05:51:39.328Z" },
    { url = "https://mirrors.tuna.tsinghua.edu.cn/pypi/web/packages/d5/6b/f6fa6c5790fb602538483aa5a1b86fcbad66244997e5230d88f9412ef24c/aiohttp-3.12.15-cp313-cp313-musllinux_1_2_i686.whl", hash = "sha256:ac77f709a2cde2cc71257ab2d8c74dd157c67a0558a0d2799d5d571b4c63d44d", size = 1651553, upload-time = "2025-07-29T05:51:41.356Z" },
    { url = "https://mirrors.tuna.tsinghua.edu.cn/pypi/web/packages/04/36/a6d36ad545fa12e61d11d1932eef273928b0495e6a576eb2af04297fdd3c/aiohttp-3.12.15-cp313-cp313-musllinux_1_2_ppc64le.whl", hash = "sha256:47f6b962246f0a774fbd3b6b7be25d59b06fdb2f164cf2513097998fc6a29693", size = 1727688, upload-time = "2025-07-29T05:51:43.452Z" },
    { url = "https://mirrors.tuna.tsinghua.edu.cn/pypi/web/packages/aa/c8/f195e5e06608a97a4e52c5d41c7927301bf757a8e8bb5bbf8cef6c314961/aiohttp-3.12.15-cp313-cp313-musllinux_1_2_s390x.whl", hash = "sha256:760fb7db442f284996e39cf9915a94492e1896baac44f06ae551974907922b64", size = 1761157, upload-time = "2025-07-29T05:51:45.643Z" },
    { url = "https://mirrors.tuna.tsinghua.edu.cn/pypi/web/packages/05/6a/ea199e61b67f25ba688d3ce93f63b49b0a4e3b3d380f03971b4646412fc6/aiohttp-3.12.15-cp313-cp313-musllinux_1_2_x86_64.whl", hash = "sha256:ad702e57dc385cae679c39d318def49aef754455f237499d5b99bea4ef582e51", size = 1710050, upload-time = "2025-07-29T05:51:48.203Z" },
    { url = "https://mirrors.tuna.tsinghua.edu.cn/pypi/web/packages/b4/2e/ffeb7f6256b33635c29dbed29a22a723ff2dd7401fff42ea60cf2060abfb/aiohttp-3.12.15-cp313-cp313-win32.whl", hash = "sha256:f813c3e9032331024de2eb2e32a88d86afb69291fbc37a3a3ae81cc9917fb3d0", size = 422647, upload-time = "2025-07-29T05:51:50.718Z" },
    { url = "https://mirrors.tuna.tsinghua.edu.cn/pypi/web/packages/1b/8e/78ee35774201f38d5e1ba079c9958f7629b1fd079459aea9467441dbfbf5/aiohttp-3.12.15-cp313-cp313-win_amd64.whl", hash = "sha256:1a649001580bdb37c6fdb1bebbd7e3bc688e8ec2b5c6f52edbb664662b17dc84", size = 449067, upload-time = "2025-07-29T05:51:52.549Z" },
]

[[package]]
name = "aiosignal"
version = "1.4.0"
source = { registry = "https://mirrors.tuna.tsinghua.edu.cn/pypi/web/simple" }
dependencies = [
    { name = "frozenlist" },
    { name = "typing-extensions", marker = "python_full_version < '3.13'" },
]
sdist = { url = "https://mirrors.tuna.tsinghua.edu.cn/pypi/web/packages/61/62/06741b579156360248d1ec624842ad0edf697050bbaf7c3e46394e106ad1/aiosignal-1.4.0.tar.gz", hash = "sha256:f47eecd9468083c2029cc99945502cb7708b082c232f9aca65da147157b251c7", size = 25007, upload-time = "2025-07-03T22:54:43.528Z" }
wheels = [
    { url = "https://mirrors.tuna.tsinghua.edu.cn/pypi/web/packages/fb/76/641ae371508676492379f16e2fa48f4e2c11741bd63c48be4b12a6b09cba/aiosignal-1.4.0-py3-none-any.whl", hash = "sha256:053243f8b92b990551949e63930a839ff0cf0b0ebbe0597b0f3fb19e1a0fe82e", size = 7490, upload-time = "2025-07-03T22:54:42.156Z" },
]

[[package]]
name = "annotated-types"
version = "0.7.0"
source = { registry = "https://mirrors.tuna.tsinghua.edu.cn/pypi/web/simple" }
sdist = { url = "https://mirrors.tuna.tsinghua.edu.cn/pypi/web/packages/ee/67/531ea369ba64dcff5ec9c3402f9f51bf748cec26dde048a2f973a4eea7f5/annotated_types-0.7.0.tar.gz", hash = "sha256:aff07c09a53a08bc8cfccb9c85b05f1aa9a2a6f23728d790723543408344ce89", size = 16081, upload-time = "2024-05-20T21:33:25.928Z" }
wheels = [
    { url = "https://mirrors.tuna.tsinghua.edu.cn/pypi/web/packages/78/b6/6307fbef88d9b5ee7421e68d78a9f162e0da4900bc5f5793f6d3d0e34fb8/annotated_types-0.7.0-py3-none-any.whl", hash = "sha256:1f02e8b43a8fbbc3f3e0d4f0f4bfc8131bcb4eebe8849b8e5c773f3a1c582a53", size = 13643, upload-time = "2024-05-20T21:33:24.1Z" },
]

[[package]]
name = "anyio"
version = "4.9.0"
source = { registry = "https://mirrors.tuna.tsinghua.edu.cn/pypi/web/simple" }
dependencies = [
    { name = "idna" },
    { name = "sniffio" },
    { name = "typing-extensions", marker = "python_full_version < '3.13'" },
]
sdist = { url = "https://mirrors.tuna.tsinghua.edu.cn/pypi/web/packages/95/7d/4c1bd541d4dffa1b52bd83fb8527089e097a106fc90b467a7313b105f840/anyio-4.9.0.tar.gz", hash = "sha256:673c0c244e15788651a4ff38710fea9675823028a6f08a5eda409e0c9840a028", size = 190949, upload-time = "2025-03-17T00:02:54.77Z" }
wheels = [
    { url = "https://mirrors.tuna.tsinghua.edu.cn/pypi/web/packages/a1/ee/48ca1a7c89ffec8b6a0c5d02b89c305671d5ffd8d3c94acf8b8c408575bb/anyio-4.9.0-py3-none-any.whl", hash = "sha256:9f76d541cad6e36af7beb62e978876f3b41e3e04f2c1fbf0884604c0a9c4d93c", size = 100916, upload-time = "2025-03-17T00:02:52.713Z" },
]

[[package]]
name = "attrs"
version = "25.3.0"
source = { registry = "https://mirrors.tuna.tsinghua.edu.cn/pypi/web/simple" }
sdist = { url = "https://mirrors.tuna.tsinghua.edu.cn/pypi/web/packages/5a/b0/1367933a8532ee6ff8d63537de4f1177af4bff9f3e829baf7331f595bb24/attrs-25.3.0.tar.gz", hash = "sha256:75d7cefc7fb576747b2c81b4442d4d4a1ce0900973527c011d1030fd3bf4af1b", size = 812032, upload-time = "2025-03-13T11:10:22.779Z" }
wheels = [
    { url = "https://mirrors.tuna.tsinghua.edu.cn/pypi/web/packages/77/06/bb80f5f86020c4551da315d78b3ab75e8228f89f0162f2c3a819e407941a/attrs-25.3.0-py3-none-any.whl", hash = "sha256:427318ce031701fea540783410126f03899a97ffc6f61596ad581ac2e40e3bc3", size = 63815, upload-time = "2025-03-13T11:10:21.14Z" },
]

[[package]]
name = "authlib"
version = "1.6.0"
source = { registry = "https://mirrors.tuna.tsinghua.edu.cn/pypi/web/simple" }
dependencies = [
    { name = "cryptography" },
]
sdist = { url = "https://mirrors.tuna.tsinghua.edu.cn/pypi/web/packages/a2/9d/b1e08d36899c12c8b894a44a5583ee157789f26fc4b176f8e4b6217b56e1/authlib-1.6.0.tar.gz", hash = "sha256:4367d32031b7af175ad3a323d571dc7257b7099d55978087ceae4a0d88cd3210", size = 158371, upload-time = "2025-05-23T00:21:45.011Z" }
wheels = [
    { url = "https://mirrors.tuna.tsinghua.edu.cn/pypi/web/packages/84/29/587c189bbab1ccc8c86a03a5d0e13873df916380ef1be461ebe6acebf48d/authlib-1.6.0-py2.py3-none-any.whl", hash = "sha256:91685589498f79e8655e8a8947431ad6288831d643f11c55c2143ffcc738048d", size = 239981, upload-time = "2025-05-23T00:21:43.075Z" },
]

[[package]]
name = "backoff"
version = "2.2.1"
source = { registry = "https://mirrors.tuna.tsinghua.edu.cn/pypi/web/simple" }
sdist = { url = "https://mirrors.tuna.tsinghua.edu.cn/pypi/web/packages/47/d7/5bbeb12c44d7c4f2fb5b56abce497eb5ed9f34d85701de869acedd602619/backoff-2.2.1.tar.gz", hash = "sha256:03f829f5bb1923180821643f8753b0502c3b682293992485b0eef2807afa5cba", size = 17001, upload-time = "2022-10-05T19:19:32.061Z" }
wheels = [
    { url = "https://mirrors.tuna.tsinghua.edu.cn/pypi/web/packages/df/73/b6e24bd22e6720ca8ee9a85a0c4a2971af8497d8f3193fa05390cbd46e09/backoff-2.2.1-py3-none-any.whl", hash = "sha256:63579f9a0628e06278f7e47b7d7d5b6ce20dc65c5e96a6f3ca99a6adca0396e8", size = 15148, upload-time = "2022-10-05T19:19:30.546Z" },
]

[[package]]
name = "certifi"
version = "2025.4.26"
source = { registry = "https://mirrors.tuna.tsinghua.edu.cn/pypi/web/simple" }
sdist = { url = "https://mirrors.tuna.tsinghua.edu.cn/pypi/web/packages/e8/9e/c05b3920a3b7d20d3d3310465f50348e5b3694f4f88c6daf736eef3024c4/certifi-2025.4.26.tar.gz", hash = "sha256:0a816057ea3cdefcef70270d2c515e4506bbc954f417fa5ade2021213bb8f0c6", size = 160705, upload-time = "2025-04-26T02:12:29.51Z" }
wheels = [
    { url = "https://mirrors.tuna.tsinghua.edu.cn/pypi/web/packages/4a/7e/3db2bd1b1f9e95f7cddca6d6e75e2f2bd9f51b1246e546d88addca0106bd/certifi-2025.4.26-py3-none-any.whl", hash = "sha256:30350364dfe371162649852c63336a15c70c6510c2ad5015b21c2345311805f3", size = 159618, upload-time = "2025-04-26T02:12:27.662Z" },
]

[[package]]
name = "cffi"
version = "1.17.1"
source = { registry = "https://mirrors.tuna.tsinghua.edu.cn/pypi/web/simple" }
dependencies = [
    { name = "pycparser" },
]
sdist = { url = "https://mirrors.tuna.tsinghua.edu.cn/pypi/web/packages/fc/97/c783634659c2920c3fc70419e3af40972dbaf758daa229a7d6ea6135c90d/cffi-1.17.1.tar.gz", hash = "sha256:1c39c6016c32bc48dd54561950ebd6836e1670f2ae46128f67cf49e789c52824", size = 516621, upload-time = "2024-09-04T20:45:21.852Z" }
wheels = [
    { url = "https://mirrors.tuna.tsinghua.edu.cn/pypi/web/packages/6b/f4/927e3a8899e52a27fa57a48607ff7dc91a9ebe97399b357b85a0c7892e00/cffi-1.17.1-cp311-cp311-macosx_10_9_x86_64.whl", hash = "sha256:a45e3c6913c5b87b3ff120dcdc03f6131fa0065027d0ed7ee6190736a74cd401", size = 182264, upload-time = "2024-09-04T20:43:51.124Z" },
    { url = "https://mirrors.tuna.tsinghua.edu.cn/pypi/web/packages/6c/f5/6c3a8efe5f503175aaddcbea6ad0d2c96dad6f5abb205750d1b3df44ef29/cffi-1.17.1-cp311-cp311-macosx_11_0_arm64.whl", hash = "sha256:30c5e0cb5ae493c04c8b42916e52ca38079f1b235c2f8ae5f4527b963c401caf", size = 178651, upload-time = "2024-09-04T20:43:52.872Z" },
    { url = "https://mirrors.tuna.tsinghua.edu.cn/pypi/web/packages/94/dd/a3f0118e688d1b1a57553da23b16bdade96d2f9bcda4d32e7d2838047ff7/cffi-1.17.1-cp311-cp311-manylinux_2_12_i686.manylinux2010_i686.manylinux_2_17_i686.manylinux2014_i686.whl", hash = "sha256:f75c7ab1f9e4aca5414ed4d8e5c0e303a34f4421f8a0d47a4d019ceff0ab6af4", size = 445259, upload-time = "2024-09-04T20:43:56.123Z" },
    { url = "https://mirrors.tuna.tsinghua.edu.cn/pypi/web/packages/2e/ea/70ce63780f096e16ce8588efe039d3c4f91deb1dc01e9c73a287939c79a6/cffi-1.17.1-cp311-cp311-manylinux_2_17_aarch64.manylinux2014_aarch64.whl", hash = "sha256:a1ed2dd2972641495a3ec98445e09766f077aee98a1c896dcb4ad0d303628e41", size = 469200, upload-time = "2024-09-04T20:43:57.891Z" },
    { url = "https://mirrors.tuna.tsinghua.edu.cn/pypi/web/packages/1c/a0/a4fa9f4f781bda074c3ddd57a572b060fa0df7655d2a4247bbe277200146/cffi-1.17.1-cp311-cp311-manylinux_2_17_ppc64le.manylinux2014_ppc64le.whl", hash = "sha256:46bf43160c1a35f7ec506d254e5c890f3c03648a4dbac12d624e4490a7046cd1", size = 477235, upload-time = "2024-09-04T20:44:00.18Z" },
    { url = "https://mirrors.tuna.tsinghua.edu.cn/pypi/web/packages/62/12/ce8710b5b8affbcdd5c6e367217c242524ad17a02fe5beec3ee339f69f85/cffi-1.17.1-cp311-cp311-manylinux_2_17_s390x.manylinux2014_s390x.whl", hash = "sha256:a24ed04c8ffd54b0729c07cee15a81d964e6fee0e3d4d342a27b020d22959dc6", size = 459721, upload-time = "2024-09-04T20:44:01.585Z" },
    { url = "https://mirrors.tuna.tsinghua.edu.cn/pypi/web/packages/ff/6b/d45873c5e0242196f042d555526f92aa9e0c32355a1be1ff8c27f077fd37/cffi-1.17.1-cp311-cp311-manylinux_2_17_x86_64.manylinux2014_x86_64.whl", hash = "sha256:610faea79c43e44c71e1ec53a554553fa22321b65fae24889706c0a84d4ad86d", size = 467242, upload-time = "2024-09-04T20:44:03.467Z" },
    { url = "https://mirrors.tuna.tsinghua.edu.cn/pypi/web/packages/1a/52/d9a0e523a572fbccf2955f5abe883cfa8bcc570d7faeee06336fbd50c9fc/cffi-1.17.1-cp311-cp311-musllinux_1_1_aarch64.whl", hash = "sha256:a9b15d491f3ad5d692e11f6b71f7857e7835eb677955c00cc0aefcd0669adaf6", size = 477999, upload-time = "2024-09-04T20:44:05.023Z" },
    { url = "https://mirrors.tuna.tsinghua.edu.cn/pypi/web/packages/44/74/f2a2460684a1a2d00ca799ad880d54652841a780c4c97b87754f660c7603/cffi-1.17.1-cp311-cp311-musllinux_1_1_i686.whl", hash = "sha256:de2ea4b5833625383e464549fec1bc395c1bdeeb5f25c4a3a82b5a8c756ec22f", size = 454242, upload-time = "2024-09-04T20:44:06.444Z" },
    { url = "https://mirrors.tuna.tsinghua.edu.cn/pypi/web/packages/f8/4a/34599cac7dfcd888ff54e801afe06a19c17787dfd94495ab0c8d35fe99fb/cffi-1.17.1-cp311-cp311-musllinux_1_1_x86_64.whl", hash = "sha256:fc48c783f9c87e60831201f2cce7f3b2e4846bf4d8728eabe54d60700b318a0b", size = 478604, upload-time = "2024-09-04T20:44:08.206Z" },
    { url = "https://mirrors.tuna.tsinghua.edu.cn/pypi/web/packages/34/33/e1b8a1ba29025adbdcda5fb3a36f94c03d771c1b7b12f726ff7fef2ebe36/cffi-1.17.1-cp311-cp311-win32.whl", hash = "sha256:85a950a4ac9c359340d5963966e3e0a94a676bd6245a4b55bc43949eee26a655", size = 171727, upload-time = "2024-09-04T20:44:09.481Z" },
    { url = "https://mirrors.tuna.tsinghua.edu.cn/pypi/web/packages/3d/97/50228be003bb2802627d28ec0627837ac0bf35c90cf769812056f235b2d1/cffi-1.17.1-cp311-cp311-win_amd64.whl", hash = "sha256:caaf0640ef5f5517f49bc275eca1406b0ffa6aa184892812030f04c2abf589a0", size = 181400, upload-time = "2024-09-04T20:44:10.873Z" },
    { url = "https://mirrors.tuna.tsinghua.edu.cn/pypi/web/packages/5a/84/e94227139ee5fb4d600a7a4927f322e1d4aea6fdc50bd3fca8493caba23f/cffi-1.17.1-cp312-cp312-macosx_10_9_x86_64.whl", hash = "sha256:805b4371bf7197c329fcb3ead37e710d1bca9da5d583f5073b799d5c5bd1eee4", size = 183178, upload-time = "2024-09-04T20:44:12.232Z" },
    { url = "https://mirrors.tuna.tsinghua.edu.cn/pypi/web/packages/da/ee/fb72c2b48656111c4ef27f0f91da355e130a923473bf5ee75c5643d00cca/cffi-1.17.1-cp312-cp312-macosx_11_0_arm64.whl", hash = "sha256:733e99bc2df47476e3848417c5a4540522f234dfd4ef3ab7fafdf555b082ec0c", size = 178840, upload-time = "2024-09-04T20:44:13.739Z" },
    { url = "https://mirrors.tuna.tsinghua.edu.cn/pypi/web/packages/cc/b6/db007700f67d151abadf508cbfd6a1884f57eab90b1bb985c4c8c02b0f28/cffi-1.17.1-cp312-cp312-manylinux_2_12_i686.manylinux2010_i686.manylinux_2_17_i686.manylinux2014_i686.whl", hash = "sha256:1257bdabf294dceb59f5e70c64a3e2f462c30c7ad68092d01bbbfb1c16b1ba36", size = 454803, upload-time = "2024-09-04T20:44:15.231Z" },
    { url = "https://mirrors.tuna.tsinghua.edu.cn/pypi/web/packages/1a/df/f8d151540d8c200eb1c6fba8cd0dfd40904f1b0682ea705c36e6c2e97ab3/cffi-1.17.1-cp312-cp312-manylinux_2_17_aarch64.manylinux2014_aarch64.whl", hash = "sha256:da95af8214998d77a98cc14e3a3bd00aa191526343078b530ceb0bd710fb48a5", size = 478850, upload-time = "2024-09-04T20:44:17.188Z" },
    { url = "https://mirrors.tuna.tsinghua.edu.cn/pypi/web/packages/28/c0/b31116332a547fd2677ae5b78a2ef662dfc8023d67f41b2a83f7c2aa78b1/cffi-1.17.1-cp312-cp312-manylinux_2_17_ppc64le.manylinux2014_ppc64le.whl", hash = "sha256:d63afe322132c194cf832bfec0dc69a99fb9bb6bbd550f161a49e9e855cc78ff", size = 485729, upload-time = "2024-09-04T20:44:18.688Z" },
    { url = "https://mirrors.tuna.tsinghua.edu.cn/pypi/web/packages/91/2b/9a1ddfa5c7f13cab007a2c9cc295b70fbbda7cb10a286aa6810338e60ea1/cffi-1.17.1-cp312-cp312-manylinux_2_17_s390x.manylinux2014_s390x.whl", hash = "sha256:f79fc4fc25f1c8698ff97788206bb3c2598949bfe0fef03d299eb1b5356ada99", size = 471256, upload-time = "2024-09-04T20:44:20.248Z" },
    { url = "https://mirrors.tuna.tsinghua.edu.cn/pypi/web/packages/b2/d5/da47df7004cb17e4955df6a43d14b3b4ae77737dff8bf7f8f333196717bf/cffi-1.17.1-cp312-cp312-manylinux_2_17_x86_64.manylinux2014_x86_64.whl", hash = "sha256:b62ce867176a75d03a665bad002af8e6d54644fad99a3c70905c543130e39d93", size = 479424, upload-time = "2024-09-04T20:44:21.673Z" },
    { url = "https://mirrors.tuna.tsinghua.edu.cn/pypi/web/packages/0b/ac/2a28bcf513e93a219c8a4e8e125534f4f6db03e3179ba1c45e949b76212c/cffi-1.17.1-cp312-cp312-musllinux_1_1_aarch64.whl", hash = "sha256:386c8bf53c502fff58903061338ce4f4950cbdcb23e2902d86c0f722b786bbe3", size = 484568, upload-time = "2024-09-04T20:44:23.245Z" },
    { url = "https://mirrors.tuna.tsinghua.edu.cn/pypi/web/packages/d4/38/ca8a4f639065f14ae0f1d9751e70447a261f1a30fa7547a828ae08142465/cffi-1.17.1-cp312-cp312-musllinux_1_1_x86_64.whl", hash = "sha256:4ceb10419a9adf4460ea14cfd6bc43d08701f0835e979bf821052f1805850fe8", size = 488736, upload-time = "2024-09-04T20:44:24.757Z" },
    { url = "https://mirrors.tuna.tsinghua.edu.cn/pypi/web/packages/86/c5/28b2d6f799ec0bdecf44dced2ec5ed43e0eb63097b0f58c293583b406582/cffi-1.17.1-cp312-cp312-win32.whl", hash = "sha256:a08d7e755f8ed21095a310a693525137cfe756ce62d066e53f502a83dc550f65", size = 172448, upload-time = "2024-09-04T20:44:26.208Z" },
    { url = "https://mirrors.tuna.tsinghua.edu.cn/pypi/web/packages/50/b9/db34c4755a7bd1cb2d1603ac3863f22bcecbd1ba29e5ee841a4bc510b294/cffi-1.17.1-cp312-cp312-win_amd64.whl", hash = "sha256:51392eae71afec0d0c8fb1a53b204dbb3bcabcb3c9b807eedf3e1e6ccf2de903", size = 181976, upload-time = "2024-09-04T20:44:27.578Z" },
    { url = "https://mirrors.tuna.tsinghua.edu.cn/pypi/web/packages/8d/f8/dd6c246b148639254dad4d6803eb6a54e8c85c6e11ec9df2cffa87571dbe/cffi-1.17.1-cp313-cp313-macosx_10_13_x86_64.whl", hash = "sha256:f3a2b4222ce6b60e2e8b337bb9596923045681d71e5a082783484d845390938e", size = 182989, upload-time = "2024-09-04T20:44:28.956Z" },
    { url = "https://mirrors.tuna.tsinghua.edu.cn/pypi/web/packages/8b/f1/672d303ddf17c24fc83afd712316fda78dc6fce1cd53011b839483e1ecc8/cffi-1.17.1-cp313-cp313-macosx_11_0_arm64.whl", hash = "sha256:0984a4925a435b1da406122d4d7968dd861c1385afe3b45ba82b750f229811e2", size = 178802, upload-time = "2024-09-04T20:44:30.289Z" },
    { url = "https://mirrors.tuna.tsinghua.edu.cn/pypi/web/packages/0e/2d/eab2e858a91fdff70533cab61dcff4a1f55ec60425832ddfdc9cd36bc8af/cffi-1.17.1-cp313-cp313-manylinux_2_12_i686.manylinux2010_i686.manylinux_2_17_i686.manylinux2014_i686.whl", hash = "sha256:d01b12eeeb4427d3110de311e1774046ad344f5b1a7403101878976ecd7a10f3", size = 454792, upload-time = "2024-09-04T20:44:32.01Z" },
    { url = "https://mirrors.tuna.tsinghua.edu.cn/pypi/web/packages/75/b2/fbaec7c4455c604e29388d55599b99ebcc250a60050610fadde58932b7ee/cffi-1.17.1-cp313-cp313-manylinux_2_17_aarch64.manylinux2014_aarch64.whl", hash = "sha256:706510fe141c86a69c8ddc029c7910003a17353970cff3b904ff0686a5927683", size = 478893, upload-time = "2024-09-04T20:44:33.606Z" },
    { url = "https://mirrors.tuna.tsinghua.edu.cn/pypi/web/packages/4f/b7/6e4a2162178bf1935c336d4da8a9352cccab4d3a5d7914065490f08c0690/cffi-1.17.1-cp313-cp313-manylinux_2_17_ppc64le.manylinux2014_ppc64le.whl", hash = "sha256:de55b766c7aa2e2a3092c51e0483d700341182f08e67c63630d5b6f200bb28e5", size = 485810, upload-time = "2024-09-04T20:44:35.191Z" },
    { url = "https://mirrors.tuna.tsinghua.edu.cn/pypi/web/packages/c7/8a/1d0e4a9c26e54746dc08c2c6c037889124d4f59dffd853a659fa545f1b40/cffi-1.17.1-cp313-cp313-manylinux_2_17_s390x.manylinux2014_s390x.whl", hash = "sha256:c59d6e989d07460165cc5ad3c61f9fd8f1b4796eacbd81cee78957842b834af4", size = 471200, upload-time = "2024-09-04T20:44:36.743Z" },
    { url = "https://mirrors.tuna.tsinghua.edu.cn/pypi/web/packages/26/9f/1aab65a6c0db35f43c4d1b4f580e8df53914310afc10ae0397d29d697af4/cffi-1.17.1-cp313-cp313-manylinux_2_17_x86_64.manylinux2014_x86_64.whl", hash = "sha256:dd398dbc6773384a17fe0d3e7eeb8d1a21c2200473ee6806bb5e6a8e62bb73dd", size = 479447, upload-time = "2024-09-04T20:44:38.492Z" },
    { url = "https://mirrors.tuna.tsinghua.edu.cn/pypi/web/packages/5f/e4/fb8b3dd8dc0e98edf1135ff067ae070bb32ef9d509d6cb0f538cd6f7483f/cffi-1.17.1-cp313-cp313-musllinux_1_1_aarch64.whl", hash = "sha256:3edc8d958eb099c634dace3c7e16560ae474aa3803a5df240542b305d14e14ed", size = 484358, upload-time = "2024-09-04T20:44:40.046Z" },
    { url = "https://mirrors.tuna.tsinghua.edu.cn/pypi/web/packages/f1/47/d7145bf2dc04684935d57d67dff9d6d795b2ba2796806bb109864be3a151/cffi-1.17.1-cp313-cp313-musllinux_1_1_x86_64.whl", hash = "sha256:72e72408cad3d5419375fc87d289076ee319835bdfa2caad331e377589aebba9", size = 488469, upload-time = "2024-09-04T20:44:41.616Z" },
    { url = "https://mirrors.tuna.tsinghua.edu.cn/pypi/web/packages/bf/ee/f94057fa6426481d663b88637a9a10e859e492c73d0384514a17d78ee205/cffi-1.17.1-cp313-cp313-win32.whl", hash = "sha256:e03eab0a8677fa80d646b5ddece1cbeaf556c313dcfac435ba11f107ba117b5d", size = 172475, upload-time = "2024-09-04T20:44:43.733Z" },
    { url = "https://mirrors.tuna.tsinghua.edu.cn/pypi/web/packages/7c/fc/6a8cb64e5f0324877d503c854da15d76c1e50eb722e320b15345c4d0c6de/cffi-1.17.1-cp313-cp313-win_amd64.whl", hash = "sha256:f6a16c31041f09ead72d69f583767292f750d24913dadacf5756b966aacb3f1a", size = 182009, upload-time = "2024-09-04T20:44:45.309Z" },
]

[[package]]
name = "charset-normalizer"
version = "3.4.2"
source = { registry = "https://mirrors.tuna.tsinghua.edu.cn/pypi/web/simple" }
sdist = { url = "https://mirrors.tuna.tsinghua.edu.cn/pypi/web/packages/e4/33/89c2ced2b67d1c2a61c19c6751aa8902d46ce3dacb23600a283619f5a12d/charset_normalizer-3.4.2.tar.gz", hash = "sha256:5baececa9ecba31eff645232d59845c07aa030f0c81ee70184a90d35099a0e63", size = 126367, upload-time = "2025-05-02T08:34:42.01Z" }
wheels = [
    { url = "https://mirrors.tuna.tsinghua.edu.cn/pypi/web/packages/05/85/4c40d00dcc6284a1c1ad5de5e0996b06f39d8232f1031cd23c2f5c07ee86/charset_normalizer-3.4.2-cp311-cp311-macosx_10_9_universal2.whl", hash = "sha256:be1e352acbe3c78727a16a455126d9ff83ea2dfdcbc83148d2982305a04714c2", size = 198794, upload-time = "2025-05-02T08:32:11.945Z" },
    { url = "https://mirrors.tuna.tsinghua.edu.cn/pypi/web/packages/41/d9/7a6c0b9db952598e97e93cbdfcb91bacd89b9b88c7c983250a77c008703c/charset_normalizer-3.4.2-cp311-cp311-manylinux_2_17_aarch64.manylinux2014_aarch64.whl", hash = "sha256:aa88ca0b1932e93f2d961bf3addbb2db902198dca337d88c89e1559e066e7645", size = 142846, upload-time = "2025-05-02T08:32:13.946Z" },
    { url = "https://mirrors.tuna.tsinghua.edu.cn/pypi/web/packages/66/82/a37989cda2ace7e37f36c1a8ed16c58cf48965a79c2142713244bf945c89/charset_normalizer-3.4.2-cp311-cp311-manylinux_2_17_ppc64le.manylinux2014_ppc64le.whl", hash = "sha256:d524ba3f1581b35c03cb42beebab4a13e6cdad7b36246bd22541fa585a56cccd", size = 153350, upload-time = "2025-05-02T08:32:15.873Z" },
    { url = "https://mirrors.tuna.tsinghua.edu.cn/pypi/web/packages/df/68/a576b31b694d07b53807269d05ec3f6f1093e9545e8607121995ba7a8313/charset_normalizer-3.4.2-cp311-cp311-manylinux_2_17_s390x.manylinux2014_s390x.whl", hash = "sha256:28a1005facc94196e1fb3e82a3d442a9d9110b8434fc1ded7a24a2983c9888d8", size = 145657, upload-time = "2025-05-02T08:32:17.283Z" },
    { url = "https://mirrors.tuna.tsinghua.edu.cn/pypi/web/packages/92/9b/ad67f03d74554bed3aefd56fe836e1623a50780f7c998d00ca128924a499/charset_normalizer-3.4.2-cp311-cp311-manylinux_2_17_x86_64.manylinux2014_x86_64.whl", hash = "sha256:fdb20a30fe1175ecabed17cbf7812f7b804b8a315a25f24678bcdf120a90077f", size = 147260, upload-time = "2025-05-02T08:32:18.807Z" },
    { url = "https://mirrors.tuna.tsinghua.edu.cn/pypi/web/packages/a6/e6/8aebae25e328160b20e31a7e9929b1578bbdc7f42e66f46595a432f8539e/charset_normalizer-3.4.2-cp311-cp311-manylinux_2_5_i686.manylinux1_i686.manylinux_2_17_i686.manylinux2014_i686.whl", hash = "sha256:0f5d9ed7f254402c9e7d35d2f5972c9bbea9040e99cd2861bd77dc68263277c7", size = 149164, upload-time = "2025-05-02T08:32:20.333Z" },
    { url = "https://mirrors.tuna.tsinghua.edu.cn/pypi/web/packages/8b/f2/b3c2f07dbcc248805f10e67a0262c93308cfa149a4cd3d1fe01f593e5fd2/charset_normalizer-3.4.2-cp311-cp311-musllinux_1_2_aarch64.whl", hash = "sha256:efd387a49825780ff861998cd959767800d54f8308936b21025326de4b5a42b9", size = 144571, upload-time = "2025-05-02T08:32:21.86Z" },
    { url = "https://mirrors.tuna.tsinghua.edu.cn/pypi/web/packages/60/5b/c3f3a94bc345bc211622ea59b4bed9ae63c00920e2e8f11824aa5708e8b7/charset_normalizer-3.4.2-cp311-cp311-musllinux_1_2_i686.whl", hash = "sha256:f0aa37f3c979cf2546b73e8222bbfa3dc07a641585340179d768068e3455e544", size = 151952, upload-time = "2025-05-02T08:32:23.434Z" },
    { url = "https://mirrors.tuna.tsinghua.edu.cn/pypi/web/packages/e2/4d/ff460c8b474122334c2fa394a3f99a04cf11c646da895f81402ae54f5c42/charset_normalizer-3.4.2-cp311-cp311-musllinux_1_2_ppc64le.whl", hash = "sha256:e70e990b2137b29dc5564715de1e12701815dacc1d056308e2b17e9095372a82", size = 155959, upload-time = "2025-05-02T08:32:24.993Z" },
    { url = "https://mirrors.tuna.tsinghua.edu.cn/pypi/web/packages/a2/2b/b964c6a2fda88611a1fe3d4c400d39c66a42d6c169c924818c848f922415/charset_normalizer-3.4.2-cp311-cp311-musllinux_1_2_s390x.whl", hash = "sha256:0c8c57f84ccfc871a48a47321cfa49ae1df56cd1d965a09abe84066f6853b9c0", size = 153030, upload-time = "2025-05-02T08:32:26.435Z" },
    { url = "https://mirrors.tuna.tsinghua.edu.cn/pypi/web/packages/59/2e/d3b9811db26a5ebf444bc0fa4f4be5aa6d76fc6e1c0fd537b16c14e849b6/charset_normalizer-3.4.2-cp311-cp311-musllinux_1_2_x86_64.whl", hash = "sha256:6b66f92b17849b85cad91259efc341dce9c1af48e2173bf38a85c6329f1033e5", size = 148015, upload-time = "2025-05-02T08:32:28.376Z" },
    { url = "https://mirrors.tuna.tsinghua.edu.cn/pypi/web/packages/90/07/c5fd7c11eafd561bb51220d600a788f1c8d77c5eef37ee49454cc5c35575/charset_normalizer-3.4.2-cp311-cp311-win32.whl", hash = "sha256:daac4765328a919a805fa5e2720f3e94767abd632ae410a9062dff5412bae65a", size = 98106, upload-time = "2025-05-02T08:32:30.281Z" },
    { url = "https://mirrors.tuna.tsinghua.edu.cn/pypi/web/packages/a8/05/5e33dbef7e2f773d672b6d79f10ec633d4a71cd96db6673625838a4fd532/charset_normalizer-3.4.2-cp311-cp311-win_amd64.whl", hash = "sha256:e53efc7c7cee4c1e70661e2e112ca46a575f90ed9ae3fef200f2a25e954f4b28", size = 105402, upload-time = "2025-05-02T08:32:32.191Z" },
    { url = "https://mirrors.tuna.tsinghua.edu.cn/pypi/web/packages/d7/a4/37f4d6035c89cac7930395a35cc0f1b872e652eaafb76a6075943754f095/charset_normalizer-3.4.2-cp312-cp312-macosx_10_13_universal2.whl", hash = "sha256:0c29de6a1a95f24b9a1aa7aefd27d2487263f00dfd55a77719b530788f75cff7", size = 199936, upload-time = "2025-05-02T08:32:33.712Z" },
    { url = "https://mirrors.tuna.tsinghua.edu.cn/pypi/web/packages/ee/8a/1a5e33b73e0d9287274f899d967907cd0bf9c343e651755d9307e0dbf2b3/charset_normalizer-3.4.2-cp312-cp312-manylinux_2_17_aarch64.manylinux2014_aarch64.whl", hash = "sha256:cddf7bd982eaa998934a91f69d182aec997c6c468898efe6679af88283b498d3", size = 143790, upload-time = "2025-05-02T08:32:35.768Z" },
    { url = "https://mirrors.tuna.tsinghua.edu.cn/pypi/web/packages/66/52/59521f1d8e6ab1482164fa21409c5ef44da3e9f653c13ba71becdd98dec3/charset_normalizer-3.4.2-cp312-cp312-manylinux_2_17_ppc64le.manylinux2014_ppc64le.whl", hash = "sha256:fcbe676a55d7445b22c10967bceaaf0ee69407fbe0ece4d032b6eb8d4565982a", size = 153924, upload-time = "2025-05-02T08:32:37.284Z" },
    { url = "https://mirrors.tuna.tsinghua.edu.cn/pypi/web/packages/86/2d/fb55fdf41964ec782febbf33cb64be480a6b8f16ded2dbe8db27a405c09f/charset_normalizer-3.4.2-cp312-cp312-manylinux_2_17_s390x.manylinux2014_s390x.whl", hash = "sha256:d41c4d287cfc69060fa91cae9683eacffad989f1a10811995fa309df656ec214", size = 146626, upload-time = "2025-05-02T08:32:38.803Z" },
    { url = "https://mirrors.tuna.tsinghua.edu.cn/pypi/web/packages/8c/73/6ede2ec59bce19b3edf4209d70004253ec5f4e319f9a2e3f2f15601ed5f7/charset_normalizer-3.4.2-cp312-cp312-manylinux_2_17_x86_64.manylinux2014_x86_64.whl", hash = "sha256:4e594135de17ab3866138f496755f302b72157d115086d100c3f19370839dd3a", size = 148567, upload-time = "2025-05-02T08:32:40.251Z" },
    { url = "https://mirrors.tuna.tsinghua.edu.cn/pypi/web/packages/09/14/957d03c6dc343c04904530b6bef4e5efae5ec7d7990a7cbb868e4595ee30/charset_normalizer-3.4.2-cp312-cp312-manylinux_2_5_i686.manylinux1_i686.manylinux_2_17_i686.manylinux2014_i686.whl", hash = "sha256:cf713fe9a71ef6fd5adf7a79670135081cd4431c2943864757f0fa3a65b1fafd", size = 150957, upload-time = "2025-05-02T08:32:41.705Z" },
    { url = "https://mirrors.tuna.tsinghua.edu.cn/pypi/web/packages/0d/c8/8174d0e5c10ccebdcb1b53cc959591c4c722a3ad92461a273e86b9f5a302/charset_normalizer-3.4.2-cp312-cp312-musllinux_1_2_aarch64.whl", hash = "sha256:a370b3e078e418187da8c3674eddb9d983ec09445c99a3a263c2011993522981", size = 145408, upload-time = "2025-05-02T08:32:43.709Z" },
    { url = "https://mirrors.tuna.tsinghua.edu.cn/pypi/web/packages/58/aa/8904b84bc8084ac19dc52feb4f5952c6df03ffb460a887b42615ee1382e8/charset_normalizer-3.4.2-cp312-cp312-musllinux_1_2_i686.whl", hash = "sha256:a955b438e62efdf7e0b7b52a64dc5c3396e2634baa62471768a64bc2adb73d5c", size = 153399, upload-time = "2025-05-02T08:32:46.197Z" },
    { url = "https://mirrors.tuna.tsinghua.edu.cn/pypi/web/packages/c2/26/89ee1f0e264d201cb65cf054aca6038c03b1a0c6b4ae998070392a3ce605/charset_normalizer-3.4.2-cp312-cp312-musllinux_1_2_ppc64le.whl", hash = "sha256:7222ffd5e4de8e57e03ce2cef95a4c43c98fcb72ad86909abdfc2c17d227fc1b", size = 156815, upload-time = "2025-05-02T08:32:48.105Z" },
    { url = "https://mirrors.tuna.tsinghua.edu.cn/pypi/web/packages/fd/07/68e95b4b345bad3dbbd3a8681737b4338ff2c9df29856a6d6d23ac4c73cb/charset_normalizer-3.4.2-cp312-cp312-musllinux_1_2_s390x.whl", hash = "sha256:bee093bf902e1d8fc0ac143c88902c3dfc8941f7ea1d6a8dd2bcb786d33db03d", size = 154537, upload-time = "2025-05-02T08:32:49.719Z" },
    { url = "https://mirrors.tuna.tsinghua.edu.cn/pypi/web/packages/77/1a/5eefc0ce04affb98af07bc05f3bac9094513c0e23b0562d64af46a06aae4/charset_normalizer-3.4.2-cp312-cp312-musllinux_1_2_x86_64.whl", hash = "sha256:dedb8adb91d11846ee08bec4c8236c8549ac721c245678282dcb06b221aab59f", size = 149565, upload-time = "2025-05-02T08:32:51.404Z" },
    { url = "https://mirrors.tuna.tsinghua.edu.cn/pypi/web/packages/37/a0/2410e5e6032a174c95e0806b1a6585eb21e12f445ebe239fac441995226a/charset_normalizer-3.4.2-cp312-cp312-win32.whl", hash = "sha256:db4c7bf0e07fc3b7d89ac2a5880a6a8062056801b83ff56d8464b70f65482b6c", size = 98357, upload-time = "2025-05-02T08:32:53.079Z" },
    { url = "https://mirrors.tuna.tsinghua.edu.cn/pypi/web/packages/6c/4f/c02d5c493967af3eda9c771ad4d2bbc8df6f99ddbeb37ceea6e8716a32bc/charset_normalizer-3.4.2-cp312-cp312-win_amd64.whl", hash = "sha256:5a9979887252a82fefd3d3ed2a8e3b937a7a809f65dcb1e068b090e165bbe99e", size = 105776, upload-time = "2025-05-02T08:32:54.573Z" },
    { url = "https://mirrors.tuna.tsinghua.edu.cn/pypi/web/packages/ea/12/a93df3366ed32db1d907d7593a94f1fe6293903e3e92967bebd6950ed12c/charset_normalizer-3.4.2-cp313-cp313-macosx_10_13_universal2.whl", hash = "sha256:926ca93accd5d36ccdabd803392ddc3e03e6d4cd1cf17deff3b989ab8e9dbcf0", size = 199622, upload-time = "2025-05-02T08:32:56.363Z" },
    { url = "https://mirrors.tuna.tsinghua.edu.cn/pypi/web/packages/04/93/bf204e6f344c39d9937d3c13c8cd5bbfc266472e51fc8c07cb7f64fcd2de/charset_normalizer-3.4.2-cp313-cp313-manylinux_2_17_aarch64.manylinux2014_aarch64.whl", hash = "sha256:eba9904b0f38a143592d9fc0e19e2df0fa2e41c3c3745554761c5f6447eedabf", size = 143435, upload-time = "2025-05-02T08:32:58.551Z" },
    { url = "https://mirrors.tuna.tsinghua.edu.cn/pypi/web/packages/22/2a/ea8a2095b0bafa6c5b5a55ffdc2f924455233ee7b91c69b7edfcc9e02284/charset_normalizer-3.4.2-cp313-cp313-manylinux_2_17_ppc64le.manylinux2014_ppc64le.whl", hash = "sha256:3fddb7e2c84ac87ac3a947cb4e66d143ca5863ef48e4a5ecb83bd48619e4634e", size = 153653, upload-time = "2025-05-02T08:33:00.342Z" },
    { url = "https://mirrors.tuna.tsinghua.edu.cn/pypi/web/packages/b6/57/1b090ff183d13cef485dfbe272e2fe57622a76694061353c59da52c9a659/charset_normalizer-3.4.2-cp313-cp313-manylinux_2_17_s390x.manylinux2014_s390x.whl", hash = "sha256:98f862da73774290f251b9df8d11161b6cf25b599a66baf087c1ffe340e9bfd1", size = 146231, upload-time = "2025-05-02T08:33:02.081Z" },
    { url = "https://mirrors.tuna.tsinghua.edu.cn/pypi/web/packages/e2/28/ffc026b26f441fc67bd21ab7f03b313ab3fe46714a14b516f931abe1a2d8/charset_normalizer-3.4.2-cp313-cp313-manylinux_2_17_x86_64.manylinux2014_x86_64.whl", hash = "sha256:6c9379d65defcab82d07b2a9dfbfc2e95bc8fe0ebb1b176a3190230a3ef0e07c", size = 148243, upload-time = "2025-05-02T08:33:04.063Z" },
    { url = "https://mirrors.tuna.tsinghua.edu.cn/pypi/web/packages/c0/0f/9abe9bd191629c33e69e47c6ef45ef99773320e9ad8e9cb08b8ab4a8d4cb/charset_normalizer-3.4.2-cp313-cp313-manylinux_2_5_i686.manylinux1_i686.manylinux_2_17_i686.manylinux2014_i686.whl", hash = "sha256:e635b87f01ebc977342e2697d05b56632f5f879a4f15955dfe8cef2448b51691", size = 150442, upload-time = "2025-05-02T08:33:06.418Z" },
    { url = "https://mirrors.tuna.tsinghua.edu.cn/pypi/web/packages/67/7c/a123bbcedca91d5916c056407f89a7f5e8fdfce12ba825d7d6b9954a1a3c/charset_normalizer-3.4.2-cp313-cp313-musllinux_1_2_aarch64.whl", hash = "sha256:1c95a1e2902a8b722868587c0e1184ad5c55631de5afc0eb96bc4b0d738092c0", size = 145147, upload-time = "2025-05-02T08:33:08.183Z" },
    { url = "https://mirrors.tuna.tsinghua.edu.cn/pypi/web/packages/ec/fe/1ac556fa4899d967b83e9893788e86b6af4d83e4726511eaaad035e36595/charset_normalizer-3.4.2-cp313-cp313-musllinux_1_2_i686.whl", hash = "sha256:ef8de666d6179b009dce7bcb2ad4c4a779f113f12caf8dc77f0162c29d20490b", size = 153057, upload-time = "2025-05-02T08:33:09.986Z" },
    { url = "https://mirrors.tuna.tsinghua.edu.cn/pypi/web/packages/2b/ff/acfc0b0a70b19e3e54febdd5301a98b72fa07635e56f24f60502e954c461/charset_normalizer-3.4.2-cp313-cp313-musllinux_1_2_ppc64le.whl", hash = "sha256:32fc0341d72e0f73f80acb0a2c94216bd704f4f0bce10aedea38f30502b271ff", size = 156454, upload-time = "2025-05-02T08:33:11.814Z" },
    { url = "https://mirrors.tuna.tsinghua.edu.cn/pypi/web/packages/92/08/95b458ce9c740d0645feb0e96cea1f5ec946ea9c580a94adfe0b617f3573/charset_normalizer-3.4.2-cp313-cp313-musllinux_1_2_s390x.whl", hash = "sha256:289200a18fa698949d2b39c671c2cc7a24d44096784e76614899a7ccf2574b7b", size = 154174, upload-time = "2025-05-02T08:33:13.707Z" },
    { url = "https://mirrors.tuna.tsinghua.edu.cn/pypi/web/packages/78/be/8392efc43487ac051eee6c36d5fbd63032d78f7728cb37aebcc98191f1ff/charset_normalizer-3.4.2-cp313-cp313-musllinux_1_2_x86_64.whl", hash = "sha256:4a476b06fbcf359ad25d34a057b7219281286ae2477cc5ff5e3f70a246971148", size = 149166, upload-time = "2025-05-02T08:33:15.458Z" },
    { url = "https://mirrors.tuna.tsinghua.edu.cn/pypi/web/packages/44/96/392abd49b094d30b91d9fbda6a69519e95802250b777841cf3bda8fe136c/charset_normalizer-3.4.2-cp313-cp313-win32.whl", hash = "sha256:aaeeb6a479c7667fbe1099af9617c83aaca22182d6cf8c53966491a0f1b7ffb7", size = 98064, upload-time = "2025-05-02T08:33:17.06Z" },
    { url = "https://mirrors.tuna.tsinghua.edu.cn/pypi/web/packages/e9/b0/0200da600134e001d91851ddc797809e2fe0ea72de90e09bec5a2fbdaccb/charset_normalizer-3.4.2-cp313-cp313-win_amd64.whl", hash = "sha256:aa6af9e7d59f9c12b33ae4e9450619cf2488e2bbe9b44030905877f0b2324980", size = 105641, upload-time = "2025-05-02T08:33:18.753Z" },
    { url = "https://mirrors.tuna.tsinghua.edu.cn/pypi/web/packages/20/94/c5790835a017658cbfabd07f3bfb549140c3ac458cfc196323996b10095a/charset_normalizer-3.4.2-py3-none-any.whl", hash = "sha256:7f56930ab0abd1c45cd15be65cc741c28b1c9a34876ce8c17a2fa107810c0af0", size = 52626, upload-time = "2025-05-02T08:34:40.053Z" },
]

[[package]]
name = "click"
version = "8.2.1"
source = { registry = "https://mirrors.tuna.tsinghua.edu.cn/pypi/web/simple" }
dependencies = [
    { name = "colorama", marker = "sys_platform == 'win32'" },
]
sdist = { url = "https://mirrors.tuna.tsinghua.edu.cn/pypi/web/packages/60/6c/8ca2efa64cf75a977a0d7fac081354553ebe483345c734fb6b6515d96bbc/click-8.2.1.tar.gz", hash = "sha256:27c491cc05d968d271d5a1db13e3b5a184636d9d930f148c50b038f0d0646202", size = 286342, upload-time = "2025-05-20T23:19:49.832Z" }
wheels = [
    { url = "https://mirrors.tuna.tsinghua.edu.cn/pypi/web/packages/85/32/10bb5764d90a8eee674e9dc6f4db6a0ab47c8c4d0d83c27f7c39ac415a4d/click-8.2.1-py3-none-any.whl", hash = "sha256:61a3265b914e850b85317d0b3109c7f8cd35a670f963866005d6ef1d5175a12b", size = 102215, upload-time = "2025-05-20T23:19:47.796Z" },
]

[[package]]
name = "colorama"
version = "0.4.6"
source = { registry = "https://mirrors.tuna.tsinghua.edu.cn/pypi/web/simple" }
sdist = { url = "https://mirrors.tuna.tsinghua.edu.cn/pypi/web/packages/d8/53/6f443c9a4a8358a93a6792e2acffb9d9d5cb0a5cfd8802644b7b1c9a02e4/colorama-0.4.6.tar.gz", hash = "sha256:08695f5cb7ed6e0531a20572697297273c47b8cae5a63ffc6d6ed5c201be6e44", size = 27697, upload-time = "2022-10-25T02:36:22.414Z" }
wheels = [
    { url = "https://mirrors.tuna.tsinghua.edu.cn/pypi/web/packages/d1/d6/3965ed04c63042e047cb6a3e6ed1a63a35087b6a609aa3a15ed8ac56c221/colorama-0.4.6-py2.py3-none-any.whl", hash = "sha256:4f1d9991f5acc0ca119f9d443620b77f9d6b33703e51011c16baf57afb285fc6", size = 25335, upload-time = "2022-10-25T02:36:20.889Z" },
]

[[package]]
name = "cryptography"
version = "45.0.4"
source = { registry = "https://mirrors.tuna.tsinghua.edu.cn/pypi/web/simple" }
dependencies = [
    { name = "cffi", marker = "platform_python_implementation != 'PyPy'" },
]
sdist = { url = "https://mirrors.tuna.tsinghua.edu.cn/pypi/web/packages/fe/c8/a2a376a8711c1e11708b9c9972e0c3223f5fc682552c82d8db844393d6ce/cryptography-45.0.4.tar.gz", hash = "sha256:7405ade85c83c37682c8fe65554759800a4a8c54b2d96e0f8ad114d31b808d57", size = 744890, upload-time = "2025-06-10T00:03:51.297Z" }
wheels = [
    { url = "https://mirrors.tuna.tsinghua.edu.cn/pypi/web/packages/cc/1c/92637793de053832523b410dbe016d3f5c11b41d0cf6eef8787aabb51d41/cryptography-45.0.4-cp311-abi3-macosx_10_9_universal2.whl", hash = "sha256:425a9a6ac2823ee6e46a76a21a4e8342d8fa5c01e08b823c1f19a8b74f096069", size = 7055712, upload-time = "2025-06-10T00:02:38.826Z" },
    { url = "https://mirrors.tuna.tsinghua.edu.cn/pypi/web/packages/ba/14/93b69f2af9ba832ad6618a03f8a034a5851dc9a3314336a3d71c252467e1/cryptography-45.0.4-cp311-abi3-manylinux2014_aarch64.manylinux_2_17_aarch64.whl", hash = "sha256:680806cf63baa0039b920f4976f5f31b10e772de42f16310a6839d9f21a26b0d", size = 4205335, upload-time = "2025-06-10T00:02:41.64Z" },
    { url = "https://mirrors.tuna.tsinghua.edu.cn/pypi/web/packages/67/30/fae1000228634bf0b647fca80403db5ca9e3933b91dd060570689f0bd0f7/cryptography-45.0.4-cp311-abi3-manylinux2014_x86_64.manylinux_2_17_x86_64.whl", hash = "sha256:4ca0f52170e821bc8da6fc0cc565b7bb8ff8d90d36b5e9fdd68e8a86bdf72036", size = 4431487, upload-time = "2025-06-10T00:02:43.696Z" },
    { url = "https://mirrors.tuna.tsinghua.edu.cn/pypi/web/packages/6d/5a/7dffcf8cdf0cb3c2430de7404b327e3db64735747d641fc492539978caeb/cryptography-45.0.4-cp311-abi3-manylinux_2_28_aarch64.whl", hash = "sha256:f3fe7a5ae34d5a414957cc7f457e2b92076e72938423ac64d215722f6cf49a9e", size = 4208922, upload-time = "2025-06-10T00:02:45.334Z" },
    { url = "https://mirrors.tuna.tsinghua.edu.cn/pypi/web/packages/c6/f3/528729726eb6c3060fa3637253430547fbaaea95ab0535ea41baa4a6fbd8/cryptography-45.0.4-cp311-abi3-manylinux_2_28_armv7l.manylinux_2_31_armv7l.whl", hash = "sha256:25eb4d4d3e54595dc8adebc6bbd5623588991d86591a78c2548ffb64797341e2", size = 3900433, upload-time = "2025-06-10T00:02:47.359Z" },
    { url = "https://mirrors.tuna.tsinghua.edu.cn/pypi/web/packages/d9/4a/67ba2e40f619e04d83c32f7e1d484c1538c0800a17c56a22ff07d092ccc1/cryptography-45.0.4-cp311-abi3-manylinux_2_28_x86_64.whl", hash = "sha256:ce1678a2ccbe696cf3af15a75bb72ee008d7ff183c9228592ede9db467e64f1b", size = 4464163, upload-time = "2025-06-10T00:02:49.412Z" },
    { url = "https://mirrors.tuna.tsinghua.edu.cn/pypi/web/packages/7e/9a/b4d5aa83661483ac372464809c4b49b5022dbfe36b12fe9e323ca8512420/cryptography-45.0.4-cp311-abi3-manylinux_2_34_aarch64.whl", hash = "sha256:49fe9155ab32721b9122975e168a6760d8ce4cffe423bcd7ca269ba41b5dfac1", size = 4208687, upload-time = "2025-06-10T00:02:50.976Z" },
    { url = "https://mirrors.tuna.tsinghua.edu.cn/pypi/web/packages/db/b7/a84bdcd19d9c02ec5807f2ec2d1456fd8451592c5ee353816c09250e3561/cryptography-45.0.4-cp311-abi3-manylinux_2_34_x86_64.whl", hash = "sha256:2882338b2a6e0bd337052e8b9007ced85c637da19ef9ecaf437744495c8c2999", size = 4463623, upload-time = "2025-06-10T00:02:52.542Z" },
    { url = "https://mirrors.tuna.tsinghua.edu.cn/pypi/web/packages/d8/84/69707d502d4d905021cac3fb59a316344e9f078b1da7fb43ecde5e10840a/cryptography-45.0.4-cp311-abi3-musllinux_1_2_aarch64.whl", hash = "sha256:23b9c3ea30c3ed4db59e7b9619272e94891f8a3a5591d0b656a7582631ccf750", size = 4332447, upload-time = "2025-06-10T00:02:54.63Z" },
    { url = "https://mirrors.tuna.tsinghua.edu.cn/pypi/web/packages/f3/ee/d4f2ab688e057e90ded24384e34838086a9b09963389a5ba6854b5876598/cryptography-45.0.4-cp311-abi3-musllinux_1_2_x86_64.whl", hash = "sha256:b0a97c927497e3bc36b33987abb99bf17a9a175a19af38a892dc4bbb844d7ee2", size = 4572830, upload-time = "2025-06-10T00:02:56.689Z" },
    { url = "https://mirrors.tuna.tsinghua.edu.cn/pypi/web/packages/70/d4/994773a261d7ff98034f72c0e8251fe2755eac45e2265db4c866c1c6829c/cryptography-45.0.4-cp311-abi3-win32.whl", hash = "sha256:e00a6c10a5c53979d6242f123c0a97cff9f3abed7f064fc412c36dc521b5f257", size = 2932769, upload-time = "2025-06-10T00:02:58.467Z" },
    { url = "https://mirrors.tuna.tsinghua.edu.cn/pypi/web/packages/5a/42/c80bd0b67e9b769b364963b5252b17778a397cefdd36fa9aa4a5f34c599a/cryptography-45.0.4-cp311-abi3-win_amd64.whl", hash = "sha256:817ee05c6c9f7a69a16200f0c90ab26d23a87701e2a284bd15156783e46dbcc8", size = 3410441, upload-time = "2025-06-10T00:03:00.14Z" },
    { url = "https://mirrors.tuna.tsinghua.edu.cn/pypi/web/packages/ce/0b/2488c89f3a30bc821c9d96eeacfcab6ff3accc08a9601ba03339c0fd05e5/cryptography-45.0.4-cp37-abi3-macosx_10_9_universal2.whl", hash = "sha256:964bcc28d867e0f5491a564b7debb3ffdd8717928d315d12e0d7defa9e43b723", size = 7031836, upload-time = "2025-06-10T00:03:01.726Z" },
    { url = "https://mirrors.tuna.tsinghua.edu.cn/pypi/web/packages/fe/51/8c584ed426093aac257462ae62d26ad61ef1cbf5b58d8b67e6e13c39960e/cryptography-45.0.4-cp37-abi3-manylinux2014_aarch64.manylinux_2_17_aarch64.whl", hash = "sha256:6a5bf57554e80f75a7db3d4b1dacaa2764611ae166ab42ea9a72bcdb5d577637", size = 4195746, upload-time = "2025-06-10T00:03:03.94Z" },
    { url = "https://mirrors.tuna.tsinghua.edu.cn/pypi/web/packages/5c/7d/4b0ca4d7af95a704eef2f8f80a8199ed236aaf185d55385ae1d1610c03c2/cryptography-45.0.4-cp37-abi3-manylinux2014_x86_64.manylinux_2_17_x86_64.whl", hash = "sha256:46cf7088bf91bdc9b26f9c55636492c1cce3e7aaf8041bbf0243f5e5325cfb2d", size = 4424456, upload-time = "2025-06-10T00:03:05.589Z" },
    { url = "https://mirrors.tuna.tsinghua.edu.cn/pypi/web/packages/1d/45/5fabacbc6e76ff056f84d9f60eeac18819badf0cefc1b6612ee03d4ab678/cryptography-45.0.4-cp37-abi3-manylinux_2_28_aarch64.whl", hash = "sha256:7bedbe4cc930fa4b100fc845ea1ea5788fcd7ae9562e669989c11618ae8d76ee", size = 4198495, upload-time = "2025-06-10T00:03:09.172Z" },
    { url = "https://mirrors.tuna.tsinghua.edu.cn/pypi/web/packages/55/b7/ffc9945b290eb0a5d4dab9b7636706e3b5b92f14ee5d9d4449409d010d54/cryptography-45.0.4-cp37-abi3-manylinux_2_28_armv7l.manylinux_2_31_armv7l.whl", hash = "sha256:eaa3e28ea2235b33220b949c5a0d6cf79baa80eab2eb5607ca8ab7525331b9ff", size = 3885540, upload-time = "2025-06-10T00:03:10.835Z" },
    { url = "https://mirrors.tuna.tsinghua.edu.cn/pypi/web/packages/7f/e3/57b010282346980475e77d414080acdcb3dab9a0be63071efc2041a2c6bd/cryptography-45.0.4-cp37-abi3-manylinux_2_28_x86_64.whl", hash = "sha256:7ef2dde4fa9408475038fc9aadfc1fb2676b174e68356359632e980c661ec8f6", size = 4452052, upload-time = "2025-06-10T00:03:12.448Z" },
    { url = "https://mirrors.tuna.tsinghua.edu.cn/pypi/web/packages/37/e6/ddc4ac2558bf2ef517a358df26f45bc774a99bf4653e7ee34b5e749c03e3/cryptography-45.0.4-cp37-abi3-manylinux_2_34_aarch64.whl", hash = "sha256:6a3511ae33f09094185d111160fd192c67aa0a2a8d19b54d36e4c78f651dc5ad", size = 4198024, upload-time = "2025-06-10T00:03:13.976Z" },
    { url = "https://mirrors.tuna.tsinghua.edu.cn/pypi/web/packages/3a/c0/85fa358ddb063ec588aed4a6ea1df57dc3e3bc1712d87c8fa162d02a65fc/cryptography-45.0.4-cp37-abi3-manylinux_2_34_x86_64.whl", hash = "sha256:06509dc70dd71fa56eaa138336244e2fbaf2ac164fc9b5e66828fccfd2b680d6", size = 4451442, upload-time = "2025-06-10T00:03:16.248Z" },
    { url = "https://mirrors.tuna.tsinghua.edu.cn/pypi/web/packages/33/67/362d6ec1492596e73da24e669a7fbbaeb1c428d6bf49a29f7a12acffd5dc/cryptography-45.0.4-cp37-abi3-musllinux_1_2_aarch64.whl", hash = "sha256:5f31e6b0a5a253f6aa49be67279be4a7e5a4ef259a9f33c69f7d1b1191939872", size = 4325038, upload-time = "2025-06-10T00:03:18.4Z" },
    { url = "https://mirrors.tuna.tsinghua.edu.cn/pypi/web/packages/53/75/82a14bf047a96a1b13ebb47fb9811c4f73096cfa2e2b17c86879687f9027/cryptography-45.0.4-cp37-abi3-musllinux_1_2_x86_64.whl", hash = "sha256:944e9ccf67a9594137f942d5b52c8d238b1b4e46c7a0c2891b7ae6e01e7c80a4", size = 4560964, upload-time = "2025-06-10T00:03:20.06Z" },
    { url = "https://mirrors.tuna.tsinghua.edu.cn/pypi/web/packages/cd/37/1a3cba4c5a468ebf9b95523a5ef5651244693dc712001e276682c278fc00/cryptography-45.0.4-cp37-abi3-win32.whl", hash = "sha256:c22fe01e53dc65edd1945a2e6f0015e887f84ced233acecb64b4daadb32f5c97", size = 2924557, upload-time = "2025-06-10T00:03:22.563Z" },
    { url = "https://mirrors.tuna.tsinghua.edu.cn/pypi/web/packages/2a/4b/3256759723b7e66380397d958ca07c59cfc3fb5c794fb5516758afd05d41/cryptography-45.0.4-cp37-abi3-win_amd64.whl", hash = "sha256:627ba1bc94f6adf0b0a2e35d87020285ead22d9f648c7e75bb64f367375f3b22", size = 3395508, upload-time = "2025-06-10T00:03:24.586Z" },
    { url = "https://mirrors.tuna.tsinghua.edu.cn/pypi/web/packages/ea/ba/cf442ae99ef363855ed84b39e0fb3c106ac66b7a7703f3c9c9cfe05412cb/cryptography-45.0.4-pp311-pypy311_pp73-macosx_10_9_x86_64.whl", hash = "sha256:4828190fb6c4bcb6ebc6331f01fe66ae838bb3bd58e753b59d4b22eb444b996c", size = 3590512, upload-time = "2025-06-10T00:03:36.982Z" },
    { url = "https://mirrors.tuna.tsinghua.edu.cn/pypi/web/packages/28/9a/a7d5bb87d149eb99a5abdc69a41e4e47b8001d767e5f403f78bfaafc7aa7/cryptography-45.0.4-pp311-pypy311_pp73-manylinux_2_28_aarch64.whl", hash = "sha256:03dbff8411206713185b8cebe31bc5c0eb544799a50c09035733716b386e61a4", size = 4146899, upload-time = "2025-06-10T00:03:38.659Z" },
    { url = "https://mirrors.tuna.tsinghua.edu.cn/pypi/web/packages/17/11/9361c2c71c42cc5c465cf294c8030e72fb0c87752bacbd7a3675245e3db3/cryptography-45.0.4-pp311-pypy311_pp73-manylinux_2_28_x86_64.whl", hash = "sha256:51dfbd4d26172d31150d84c19bbe06c68ea4b7f11bbc7b3a5e146b367c311349", size = 4388900, upload-time = "2025-06-10T00:03:40.233Z" },
    { url = "https://mirrors.tuna.tsinghua.edu.cn/pypi/web/packages/c0/76/f95b83359012ee0e670da3e41c164a0c256aeedd81886f878911581d852f/cryptography-45.0.4-pp311-pypy311_pp73-manylinux_2_34_aarch64.whl", hash = "sha256:0339a692de47084969500ee455e42c58e449461e0ec845a34a6a9b9bf7df7fb8", size = 4146422, upload-time = "2025-06-10T00:03:41.827Z" },
    { url = "https://mirrors.tuna.tsinghua.edu.cn/pypi/web/packages/09/ad/5429fcc4def93e577a5407988f89cf15305e64920203d4ac14601a9dc876/cryptography-45.0.4-pp311-pypy311_pp73-manylinux_2_34_x86_64.whl", hash = "sha256:0cf13c77d710131d33e63626bd55ae7c0efb701ebdc2b3a7952b9b23a0412862", size = 4388475, upload-time = "2025-06-10T00:03:43.493Z" },
    { url = "https://mirrors.tuna.tsinghua.edu.cn/pypi/web/packages/99/49/0ab9774f64555a1b50102757811508f5ace451cf5dc0a2d074a4b9deca6a/cryptography-45.0.4-pp311-pypy311_pp73-win_amd64.whl", hash = "sha256:bbc505d1dc469ac12a0a064214879eac6294038d6b24ae9f71faae1448a9608d", size = 3337594, upload-time = "2025-06-10T00:03:45.523Z" },
]

[[package]]
name = "distro"
version = "1.9.0"
source = { registry = "https://mirrors.tuna.tsinghua.edu.cn/pypi/web/simple" }
sdist = { url = "https://mirrors.tuna.tsinghua.edu.cn/pypi/web/packages/fc/f8/98eea607f65de6527f8a2e8885fc8015d3e6f5775df186e443e0964a11c3/distro-1.9.0.tar.gz", hash = "sha256:2fa77c6fd8940f116ee1d6b94a2f90b13b5ea8d019b98bc8bafdcabcdd9bdbed", size = 60722, upload-time = "2023-12-24T09:54:32.31Z" }
wheels = [
    { url = "https://mirrors.tuna.tsinghua.edu.cn/pypi/web/packages/12/b3/231ffd4ab1fc9d679809f356cebee130ac7daa00d6d6f3206dd4fd137e9e/distro-1.9.0-py3-none-any.whl", hash = "sha256:7bffd925d65168f85027d8da9af6bddab658135b840670a223589bc0c8ef02b2", size = 20277, upload-time = "2023-12-24T09:54:30.421Z" },
]

[[package]]
name = "dynaconf"
version = "3.2.11"
source = { registry = "https://mirrors.tuna.tsinghua.edu.cn/pypi/web/simple" }
sdist = { url = "https://mirrors.tuna.tsinghua.edu.cn/pypi/web/packages/62/eb/e9d1249ff56b11e63fd8c7d0fcc1f94704e21693c16862bf0ebfb07bd61a/dynaconf-3.2.11.tar.gz", hash = "sha256:4cfc6a730c533bf1a1d0bf266ae202133a22236bb3227d23eff4b8542d4034a5", size = 234694, upload-time = "2025-05-06T15:44:59.16Z" }
wheels = [
    { url = "https://mirrors.tuna.tsinghua.edu.cn/pypi/web/packages/36/64/580c74003a356c5662e7b1da43ecd7cbda6e8f970c87b30c5a654c8ccb53/dynaconf-3.2.11-py2.py3-none-any.whl", hash = "sha256:660de90879d4da236f79195692a7d197957224d7acf922bcc6899187dc7b4a27", size = 236536, upload-time = "2025-05-06T15:44:56.18Z" },
]

[[package]]
name = "exceptiongroup"
version = "1.3.0"
source = { registry = "https://mirrors.tuna.tsinghua.edu.cn/pypi/web/simple" }
dependencies = [
    { name = "typing-extensions", marker = "python_full_version < '3.13'" },
]
sdist = { url = "https://mirrors.tuna.tsinghua.edu.cn/pypi/web/packages/0b/9f/a65090624ecf468cdca03533906e7c69ed7588582240cfe7cc9e770b50eb/exceptiongroup-1.3.0.tar.gz", hash = "sha256:b241f5885f560bc56a59ee63ca4c6a8bfa46ae4ad651af316d4e81817bb9fd88", size = 29749, upload-time = "2025-05-10T17:42:51.123Z" }
wheels = [
    { url = "https://mirrors.tuna.tsinghua.edu.cn/pypi/web/packages/36/f4/c6e662dade71f56cd2f3735141b265c3c79293c109549c1e6933b0651ffc/exceptiongroup-1.3.0-py3-none-any.whl", hash = "sha256:4d111e6e0c13d0644cad6ddaa7ed0261a0b36971f6d23e7ec9b4b9097da78a10", size = 16674, upload-time = "2025-05-10T17:42:49.33Z" },
]

[[package]]
name = "fastapi"
version = "0.115.9"
source = { registry = "https://mirrors.tuna.tsinghua.edu.cn/pypi/web/simple" }
dependencies = [
    { name = "pydantic" },
    { name = "starlette" },
    { name = "typing-extensions" },
]
sdist = { url = "https://mirrors.tuna.tsinghua.edu.cn/pypi/web/packages/ab/dd/d854f85e70f7341b29e3fda754f2833aec197bd355f805238758e3bcd8ed/fastapi-0.115.9.tar.gz", hash = "sha256:9d7da3b196c5eed049bc769f9475cd55509a112fbe031c0ef2f53768ae68d13f", size = 293774, upload-time = "2025-02-27T16:43:43.149Z" }
wheels = [
    { url = "https://mirrors.tuna.tsinghua.edu.cn/pypi/web/packages/32/b6/7517af5234378518f27ad35a7b24af9591bc500b8c1780929c1295999eb6/fastapi-0.115.9-py3-none-any.whl", hash = "sha256:4a439d7923e4de796bcc88b64e9754340fcd1574673cbd865ba8a99fe0d28c56", size = 94919, upload-time = "2025-02-27T16:43:40.537Z" },
]

[[package]]
name = "fastmcp"
version = "2.8.1"
source = { registry = "https://mirrors.tuna.tsinghua.edu.cn/pypi/web/simple" }
dependencies = [
    { name = "authlib" },
    { name = "exceptiongroup" },
    { name = "httpx" },
    { name = "mcp" },
    { name = "openapi-pydantic" },
    { name = "python-dotenv" },
    { name = "rich" },
    { name = "typer" },
]
sdist = { url = "https://mirrors.tuna.tsinghua.edu.cn/pypi/web/packages/04/76/d9b352dd632dbac9eea3255df7bba6d83b2def769b388ec332368d7b4638/fastmcp-2.8.1.tar.gz", hash = "sha256:c89d8ce8bf53a166eda444cfdcb2c638170e62445487229fbaf340aed31beeaf", size = 2559427, upload-time = "2025-06-15T01:24:37.535Z" }
wheels = [
    { url = "https://mirrors.tuna.tsinghua.edu.cn/pypi/web/packages/0a/f9/ecb902857d634e81287f205954ef1c69637f27b487b109bf3b4b62d3dbe7/fastmcp-2.8.1-py3-none-any.whl", hash = "sha256:3b56a7bbab6bbac64d2a251a98b3dec5bb822ab1e4e9f20bb259add028b10d44", size = 138191, upload-time = "2025-06-15T01:24:35.964Z" },
]

[[package]]
name = "frozenlist"
version = "1.6.0"
source = { registry = "https://mirrors.tuna.tsinghua.edu.cn/pypi/web/simple" }
sdist = { url = "https://mirrors.tuna.tsinghua.edu.cn/pypi/web/packages/ee/f4/d744cba2da59b5c1d88823cf9e8a6c74e4659e2b27604ed973be2a0bf5ab/frozenlist-1.6.0.tar.gz", hash = "sha256:b99655c32c1c8e06d111e7f41c06c29a5318cb1835df23a45518e02a47c63b68", size = 42831, upload-time = "2025-04-17T22:38:53.099Z" }
wheels = [
    { url = "https://mirrors.tuna.tsinghua.edu.cn/pypi/web/packages/53/b5/bc883b5296ec902115c00be161da93bf661199c465ec4c483feec6ea4c32/frozenlist-1.6.0-cp311-cp311-macosx_10_9_universal2.whl", hash = "sha256:ae8337990e7a45683548ffb2fee1af2f1ed08169284cd829cdd9a7fa7470530d", size = 160912, upload-time = "2025-04-17T22:36:17.235Z" },
    { url = "https://mirrors.tuna.tsinghua.edu.cn/pypi/web/packages/6f/93/51b058b563d0704b39c56baa222828043aafcac17fd3734bec5dbeb619b1/frozenlist-1.6.0-cp311-cp311-macosx_10_9_x86_64.whl", hash = "sha256:8c952f69dd524558694818a461855f35d36cc7f5c0adddce37e962c85d06eac0", size = 124315, upload-time = "2025-04-17T22:36:18.735Z" },
    { url = "https://mirrors.tuna.tsinghua.edu.cn/pypi/web/packages/c9/e0/46cd35219428d350558b874d595e132d1c17a9471a1bd0d01d518a261e7c/frozenlist-1.6.0-cp311-cp311-macosx_11_0_arm64.whl", hash = "sha256:8f5fef13136c4e2dee91bfb9a44e236fff78fc2cd9f838eddfc470c3d7d90afe", size = 122230, upload-time = "2025-04-17T22:36:20.6Z" },
    { url = "https://mirrors.tuna.tsinghua.edu.cn/pypi/web/packages/d1/0f/7ad2ce928ad06d6dd26a61812b959ded573d3e9d0ee6109d96c2be7172e9/frozenlist-1.6.0-cp311-cp311-manylinux_2_17_aarch64.manylinux2014_aarch64.whl", hash = "sha256:716bbba09611b4663ecbb7cd022f640759af8259e12a6ca939c0a6acd49eedba", size = 314842, upload-time = "2025-04-17T22:36:22.088Z" },
    { url = "https://mirrors.tuna.tsinghua.edu.cn/pypi/web/packages/34/76/98cbbd8a20a5c3359a2004ae5e5b216af84a150ccbad67c8f8f30fb2ea91/frozenlist-1.6.0-cp311-cp311-manylinux_2_17_armv7l.manylinux2014_armv7l.manylinux_2_31_armv7l.whl", hash = "sha256:7b8c4dc422c1a3ffc550b465090e53b0bf4839047f3e436a34172ac67c45d595", size = 304919, upload-time = "2025-04-17T22:36:24.247Z" },
    { url = "https://mirrors.tuna.tsinghua.edu.cn/pypi/web/packages/9a/fa/258e771ce3a44348c05e6b01dffc2bc67603fba95761458c238cd09a2c77/frozenlist-1.6.0-cp311-cp311-manylinux_2_17_ppc64le.manylinux2014_ppc64le.whl", hash = "sha256:b11534872256e1666116f6587a1592ef395a98b54476addb5e8d352925cb5d4a", size = 324074, upload-time = "2025-04-17T22:36:26.291Z" },
    { url = "https://mirrors.tuna.tsinghua.edu.cn/pypi/web/packages/d5/a4/047d861fd8c538210e12b208c0479912273f991356b6bdee7ea8356b07c9/frozenlist-1.6.0-cp311-cp311-manylinux_2_17_s390x.manylinux2014_s390x.whl", hash = "sha256:1c6eceb88aaf7221f75be6ab498dc622a151f5f88d536661af3ffc486245a626", size = 321292, upload-time = "2025-04-17T22:36:27.909Z" },
    { url = "https://mirrors.tuna.tsinghua.edu.cn/pypi/web/packages/c0/25/cfec8af758b4525676cabd36efcaf7102c1348a776c0d1ad046b8a7cdc65/frozenlist-1.6.0-cp311-cp311-manylinux_2_5_i686.manylinux1_i686.manylinux_2_17_i686.manylinux2014_i686.whl", hash = "sha256:62c828a5b195570eb4b37369fcbbd58e96c905768d53a44d13044355647838ff", size = 301569, upload-time = "2025-04-17T22:36:29.448Z" },
    { url = "https://mirrors.tuna.tsinghua.edu.cn/pypi/web/packages/87/2f/0c819372fa9f0c07b153124bf58683b8d0ca7bb73ea5ccde9b9ef1745beb/frozenlist-1.6.0-cp311-cp311-manylinux_2_5_x86_64.manylinux1_x86_64.manylinux_2_17_x86_64.manylinux2014_x86_64.whl", hash = "sha256:e1c6bd2c6399920c9622362ce95a7d74e7f9af9bfec05fff91b8ce4b9647845a", size = 313625, upload-time = "2025-04-17T22:36:31.55Z" },
    { url = "https://mirrors.tuna.tsinghua.edu.cn/pypi/web/packages/50/5f/f0cf8b0fdedffdb76b3745aa13d5dbe404d63493cc211ce8250f2025307f/frozenlist-1.6.0-cp311-cp311-musllinux_1_2_aarch64.whl", hash = "sha256:49ba23817781e22fcbd45fd9ff2b9b8cdb7b16a42a4851ab8025cae7b22e96d0", size = 312523, upload-time = "2025-04-17T22:36:33.078Z" },
    { url = "https://mirrors.tuna.tsinghua.edu.cn/pypi/web/packages/e1/6c/38c49108491272d3e84125bbabf2c2d0b304899b52f49f0539deb26ad18d/frozenlist-1.6.0-cp311-cp311-musllinux_1_2_armv7l.whl", hash = "sha256:431ef6937ae0f853143e2ca67d6da76c083e8b1fe3df0e96f3802fd37626e606", size = 322657, upload-time = "2025-04-17T22:36:34.688Z" },
    { url = "https://mirrors.tuna.tsinghua.edu.cn/pypi/web/packages/bd/4b/3bd3bad5be06a9d1b04b1c22be80b5fe65b502992d62fab4bdb25d9366ee/frozenlist-1.6.0-cp311-cp311-musllinux_1_2_i686.whl", hash = "sha256:9d124b38b3c299ca68433597ee26b7819209cb8a3a9ea761dfe9db3a04bba584", size = 303414, upload-time = "2025-04-17T22:36:36.363Z" },
    { url = "https://mirrors.tuna.tsinghua.edu.cn/pypi/web/packages/5b/89/7e225a30bef6e85dbfe22622c24afe932e9444de3b40d58b1ea589a14ef8/frozenlist-1.6.0-cp311-cp311-musllinux_1_2_ppc64le.whl", hash = "sha256:118e97556306402e2b010da1ef21ea70cb6d6122e580da64c056b96f524fbd6a", size = 320321, upload-time = "2025-04-17T22:36:38.16Z" },
    { url = "https://mirrors.tuna.tsinghua.edu.cn/pypi/web/packages/22/72/7e3acef4dd9e86366cb8f4d8f28e852c2b7e116927e9722b31a6f71ea4b0/frozenlist-1.6.0-cp311-cp311-musllinux_1_2_s390x.whl", hash = "sha256:fb3b309f1d4086b5533cf7bbcf3f956f0ae6469664522f1bde4feed26fba60f1", size = 323975, upload-time = "2025-04-17T22:36:40.289Z" },
    { url = "https://mirrors.tuna.tsinghua.edu.cn/pypi/web/packages/d8/85/e5da03d20507e13c66ce612c9792b76811b7a43e3320cce42d95b85ac755/frozenlist-1.6.0-cp311-cp311-musllinux_1_2_x86_64.whl", hash = "sha256:54dece0d21dce4fdb188a1ffc555926adf1d1c516e493c2914d7c370e454bc9e", size = 316553, upload-time = "2025-04-17T22:36:42.045Z" },
    { url = "https://mirrors.tuna.tsinghua.edu.cn/pypi/web/packages/ac/8e/6c609cbd0580ae8a0661c408149f196aade7d325b1ae7adc930501b81acb/frozenlist-1.6.0-cp311-cp311-win32.whl", hash = "sha256:654e4ba1d0b2154ca2f096bed27461cf6160bc7f504a7f9a9ef447c293caf860", size = 115511, upload-time = "2025-04-17T22:36:44.067Z" },
    { url = "https://mirrors.tuna.tsinghua.edu.cn/pypi/web/packages/f2/13/a84804cfde6de12d44ed48ecbf777ba62b12ff09e761f76cdd1ff9e14bb1/frozenlist-1.6.0-cp311-cp311-win_amd64.whl", hash = "sha256:3e911391bffdb806001002c1f860787542f45916c3baf764264a52765d5a5603", size = 120863, upload-time = "2025-04-17T22:36:45.465Z" },
    { url = "https://mirrors.tuna.tsinghua.edu.cn/pypi/web/packages/9c/8a/289b7d0de2fbac832ea80944d809759976f661557a38bb8e77db5d9f79b7/frozenlist-1.6.0-cp312-cp312-macosx_10_13_universal2.whl", hash = "sha256:c5b9e42ace7d95bf41e19b87cec8f262c41d3510d8ad7514ab3862ea2197bfb1", size = 160193, upload-time = "2025-04-17T22:36:47.382Z" },
    { url = "https://mirrors.tuna.tsinghua.edu.cn/pypi/web/packages/19/80/2fd17d322aec7f430549f0669f599997174f93ee17929ea5b92781ec902c/frozenlist-1.6.0-cp312-cp312-macosx_10_13_x86_64.whl", hash = "sha256:ca9973735ce9f770d24d5484dcb42f68f135351c2fc81a7a9369e48cf2998a29", size = 123831, upload-time = "2025-04-17T22:36:49.401Z" },
    { url = "https://mirrors.tuna.tsinghua.edu.cn/pypi/web/packages/99/06/f5812da431273f78c6543e0b2f7de67dfd65eb0a433978b2c9c63d2205e4/frozenlist-1.6.0-cp312-cp312-macosx_11_0_arm64.whl", hash = "sha256:6ac40ec76041c67b928ca8aaffba15c2b2ee3f5ae8d0cb0617b5e63ec119ca25", size = 121862, upload-time = "2025-04-17T22:36:51.899Z" },
    { url = "https://mirrors.tuna.tsinghua.edu.cn/pypi/web/packages/d0/31/9e61c6b5fc493cf24d54881731204d27105234d09878be1a5983182cc4a5/frozenlist-1.6.0-cp312-cp312-manylinux_2_17_aarch64.manylinux2014_aarch64.whl", hash = "sha256:95b7a8a3180dfb280eb044fdec562f9b461614c0ef21669aea6f1d3dac6ee576", size = 316361, upload-time = "2025-04-17T22:36:53.402Z" },
    { url = "https://mirrors.tuna.tsinghua.edu.cn/pypi/web/packages/9d/55/22ca9362d4f0222324981470fd50192be200154d51509ee6eb9baa148e96/frozenlist-1.6.0-cp312-cp312-manylinux_2_17_armv7l.manylinux2014_armv7l.manylinux_2_31_armv7l.whl", hash = "sha256:c444d824e22da6c9291886d80c7d00c444981a72686e2b59d38b285617cb52c8", size = 307115, upload-time = "2025-04-17T22:36:55.016Z" },
    { url = "https://mirrors.tuna.tsinghua.edu.cn/pypi/web/packages/ae/39/4fff42920a57794881e7bb3898dc7f5f539261711ea411b43bba3cde8b79/frozenlist-1.6.0-cp312-cp312-manylinux_2_17_ppc64le.manylinux2014_ppc64le.whl", hash = "sha256:bb52c8166499a8150bfd38478248572c924c003cbb45fe3bcd348e5ac7c000f9", size = 322505, upload-time = "2025-04-17T22:36:57.12Z" },
    { url = "https://mirrors.tuna.tsinghua.edu.cn/pypi/web/packages/55/f2/88c41f374c1e4cf0092a5459e5f3d6a1e17ed274c98087a76487783df90c/frozenlist-1.6.0-cp312-cp312-manylinux_2_17_s390x.manylinux2014_s390x.whl", hash = "sha256:b35298b2db9c2468106278537ee529719228950a5fdda686582f68f247d1dc6e", size = 322666, upload-time = "2025-04-17T22:36:58.735Z" },
    { url = "https://mirrors.tuna.tsinghua.edu.cn/pypi/web/packages/75/51/034eeb75afdf3fd03997856195b500722c0b1a50716664cde64e28299c4b/frozenlist-1.6.0-cp312-cp312-manylinux_2_5_i686.manylinux1_i686.manylinux_2_17_i686.manylinux2014_i686.whl", hash = "sha256:d108e2d070034f9d57210f22fefd22ea0d04609fc97c5f7f5a686b3471028590", size = 302119, upload-time = "2025-04-17T22:37:00.512Z" },
    { url = "https://mirrors.tuna.tsinghua.edu.cn/pypi/web/packages/2b/a6/564ecde55ee633270a793999ef4fd1d2c2b32b5a7eec903b1012cb7c5143/frozenlist-1.6.0-cp312-cp312-manylinux_2_5_x86_64.manylinux1_x86_64.manylinux_2_17_x86_64.manylinux2014_x86_64.whl", hash = "sha256:4e1be9111cb6756868ac242b3c2bd1f09d9aea09846e4f5c23715e7afb647103", size = 316226, upload-time = "2025-04-17T22:37:02.102Z" },
    { url = "https://mirrors.tuna.tsinghua.edu.cn/pypi/web/packages/f1/c8/6c0682c32377f402b8a6174fb16378b683cf6379ab4d2827c580892ab3c7/frozenlist-1.6.0-cp312-cp312-musllinux_1_2_aarch64.whl", hash = "sha256:94bb451c664415f02f07eef4ece976a2c65dcbab9c2f1705b7031a3a75349d8c", size = 312788, upload-time = "2025-04-17T22:37:03.578Z" },
    { url = "https://mirrors.tuna.tsinghua.edu.cn/pypi/web/packages/b6/b8/10fbec38f82c5d163ca1750bfff4ede69713badf236a016781cf1f10a0f0/frozenlist-1.6.0-cp312-cp312-musllinux_1_2_armv7l.whl", hash = "sha256:d1a686d0b0949182b8faddea596f3fc11f44768d1f74d4cad70213b2e139d821", size = 325914, upload-time = "2025-04-17T22:37:05.213Z" },
    { url = "https://mirrors.tuna.tsinghua.edu.cn/pypi/web/packages/62/ca/2bf4f3a1bd40cdedd301e6ecfdbb291080d5afc5f9ce350c0739f773d6b9/frozenlist-1.6.0-cp312-cp312-musllinux_1_2_i686.whl", hash = "sha256:ea8e59105d802c5a38bdbe7362822c522230b3faba2aa35c0fa1765239b7dd70", size = 305283, upload-time = "2025-04-17T22:37:06.985Z" },
    { url = "https://mirrors.tuna.tsinghua.edu.cn/pypi/web/packages/09/64/20cc13ccf94abc2a1f482f74ad210703dc78a590d0b805af1c9aa67f76f9/frozenlist-1.6.0-cp312-cp312-musllinux_1_2_ppc64le.whl", hash = "sha256:abc4e880a9b920bc5020bf6a431a6bb40589d9bca3975c980495f63632e8382f", size = 319264, upload-time = "2025-04-17T22:37:08.618Z" },
    { url = "https://mirrors.tuna.tsinghua.edu.cn/pypi/web/packages/20/ff/86c6a2bbe98cfc231519f5e6d712a0898488ceac804a917ce014f32e68f6/frozenlist-1.6.0-cp312-cp312-musllinux_1_2_s390x.whl", hash = "sha256:9a79713adfe28830f27a3c62f6b5406c37376c892b05ae070906f07ae4487046", size = 326482, upload-time = "2025-04-17T22:37:10.196Z" },
    { url = "https://mirrors.tuna.tsinghua.edu.cn/pypi/web/packages/2f/da/8e381f66367d79adca245d1d71527aac774e30e291d41ef161ce2d80c38e/frozenlist-1.6.0-cp312-cp312-musllinux_1_2_x86_64.whl", hash = "sha256:9a0318c2068e217a8f5e3b85e35899f5a19e97141a45bb925bb357cfe1daf770", size = 318248, upload-time = "2025-04-17T22:37:12.284Z" },
    { url = "https://mirrors.tuna.tsinghua.edu.cn/pypi/web/packages/39/24/1a1976563fb476ab6f0fa9fefaac7616a4361dbe0461324f9fd7bf425dbe/frozenlist-1.6.0-cp312-cp312-win32.whl", hash = "sha256:853ac025092a24bb3bf09ae87f9127de9fe6e0c345614ac92536577cf956dfcc", size = 115161, upload-time = "2025-04-17T22:37:13.902Z" },
    { url = "https://mirrors.tuna.tsinghua.edu.cn/pypi/web/packages/80/2e/fb4ed62a65f8cd66044706b1013f0010930d8cbb0729a2219561ea075434/frozenlist-1.6.0-cp312-cp312-win_amd64.whl", hash = "sha256:2bdfe2d7e6c9281c6e55523acd6c2bf77963cb422fdc7d142fb0cb6621b66878", size = 120548, upload-time = "2025-04-17T22:37:15.326Z" },
    { url = "https://mirrors.tuna.tsinghua.edu.cn/pypi/web/packages/6f/e5/04c7090c514d96ca00887932417f04343ab94904a56ab7f57861bf63652d/frozenlist-1.6.0-cp313-cp313-macosx_10_13_universal2.whl", hash = "sha256:1d7fb014fe0fbfee3efd6a94fc635aeaa68e5e1720fe9e57357f2e2c6e1a647e", size = 158182, upload-time = "2025-04-17T22:37:16.837Z" },
    { url = "https://mirrors.tuna.tsinghua.edu.cn/pypi/web/packages/e9/8f/60d0555c61eec855783a6356268314d204137f5e0c53b59ae2fc28938c99/frozenlist-1.6.0-cp313-cp313-macosx_10_13_x86_64.whl", hash = "sha256:01bcaa305a0fdad12745502bfd16a1c75b14558dabae226852f9159364573117", size = 122838, upload-time = "2025-04-17T22:37:18.352Z" },
    { url = "https://mirrors.tuna.tsinghua.edu.cn/pypi/web/packages/5a/a7/d0ec890e3665b4b3b7c05dc80e477ed8dc2e2e77719368e78e2cd9fec9c8/frozenlist-1.6.0-cp313-cp313-macosx_11_0_arm64.whl", hash = "sha256:8b314faa3051a6d45da196a2c495e922f987dc848e967d8cfeaee8a0328b1cd4", size = 120980, upload-time = "2025-04-17T22:37:19.857Z" },
    { url = "https://mirrors.tuna.tsinghua.edu.cn/pypi/web/packages/cc/19/9b355a5e7a8eba903a008579964192c3e427444752f20b2144b10bb336df/frozenlist-1.6.0-cp313-cp313-manylinux_2_17_aarch64.manylinux2014_aarch64.whl", hash = "sha256:da62fecac21a3ee10463d153549d8db87549a5e77eefb8c91ac84bb42bb1e4e3", size = 305463, upload-time = "2025-04-17T22:37:21.328Z" },
    { url = "https://mirrors.tuna.tsinghua.edu.cn/pypi/web/packages/9c/8d/5b4c758c2550131d66935ef2fa700ada2461c08866aef4229ae1554b93ca/frozenlist-1.6.0-cp313-cp313-manylinux_2_17_armv7l.manylinux2014_armv7l.manylinux_2_31_armv7l.whl", hash = "sha256:d1eb89bf3454e2132e046f9599fbcf0a4483ed43b40f545551a39316d0201cd1", size = 297985, upload-time = "2025-04-17T22:37:23.55Z" },
    { url = "https://mirrors.tuna.tsinghua.edu.cn/pypi/web/packages/48/2c/537ec09e032b5865715726b2d1d9813e6589b571d34d01550c7aeaad7e53/frozenlist-1.6.0-cp313-cp313-manylinux_2_17_ppc64le.manylinux2014_ppc64le.whl", hash = "sha256:d18689b40cb3936acd971f663ccb8e2589c45db5e2c5f07e0ec6207664029a9c", size = 311188, upload-time = "2025-04-17T22:37:25.221Z" },
    { url = "https://mirrors.tuna.tsinghua.edu.cn/pypi/web/packages/31/2f/1aa74b33f74d54817055de9a4961eff798f066cdc6f67591905d4fc82a84/frozenlist-1.6.0-cp313-cp313-manylinux_2_17_s390x.manylinux2014_s390x.whl", hash = "sha256:e67ddb0749ed066b1a03fba812e2dcae791dd50e5da03be50b6a14d0c1a9ee45", size = 311874, upload-time = "2025-04-17T22:37:26.791Z" },
    { url = "https://mirrors.tuna.tsinghua.edu.cn/pypi/web/packages/bf/f0/cfec18838f13ebf4b37cfebc8649db5ea71a1b25dacd691444a10729776c/frozenlist-1.6.0-cp313-cp313-manylinux_2_5_i686.manylinux1_i686.manylinux_2_17_i686.manylinux2014_i686.whl", hash = "sha256:fc5e64626e6682638d6e44398c9baf1d6ce6bc236d40b4b57255c9d3f9761f1f", size = 291897, upload-time = "2025-04-17T22:37:28.958Z" },
    { url = "https://mirrors.tuna.tsinghua.edu.cn/pypi/web/packages/ea/a5/deb39325cbbea6cd0a46db8ccd76150ae2fcbe60d63243d9df4a0b8c3205/frozenlist-1.6.0-cp313-cp313-manylinux_2_5_x86_64.manylinux1_x86_64.manylinux_2_17_x86_64.manylinux2014_x86_64.whl", hash = "sha256:437cfd39564744ae32ad5929e55b18ebd88817f9180e4cc05e7d53b75f79ce85", size = 305799, upload-time = "2025-04-17T22:37:30.889Z" },
    { url = "https://mirrors.tuna.tsinghua.edu.cn/pypi/web/packages/78/22/6ddec55c5243a59f605e4280f10cee8c95a449f81e40117163383829c241/frozenlist-1.6.0-cp313-cp313-musllinux_1_2_aarch64.whl", hash = "sha256:62dd7df78e74d924952e2feb7357d826af8d2f307557a779d14ddf94d7311be8", size = 302804, upload-time = "2025-04-17T22:37:32.489Z" },
    { url = "https://mirrors.tuna.tsinghua.edu.cn/pypi/web/packages/5d/b7/d9ca9bab87f28855063c4d202936800219e39db9e46f9fb004d521152623/frozenlist-1.6.0-cp313-cp313-musllinux_1_2_armv7l.whl", hash = "sha256:a66781d7e4cddcbbcfd64de3d41a61d6bdde370fc2e38623f30b2bd539e84a9f", size = 316404, upload-time = "2025-04-17T22:37:34.59Z" },
    { url = "https://mirrors.tuna.tsinghua.edu.cn/pypi/web/packages/a6/3a/1255305db7874d0b9eddb4fe4a27469e1fb63720f1fc6d325a5118492d18/frozenlist-1.6.0-cp313-cp313-musllinux_1_2_i686.whl", hash = "sha256:482fe06e9a3fffbcd41950f9d890034b4a54395c60b5e61fae875d37a699813f", size = 295572, upload-time = "2025-04-17T22:37:36.337Z" },
    { url = "https://mirrors.tuna.tsinghua.edu.cn/pypi/web/packages/2a/f2/8d38eeee39a0e3a91b75867cc102159ecccf441deb6ddf67be96d3410b84/frozenlist-1.6.0-cp313-cp313-musllinux_1_2_ppc64le.whl", hash = "sha256:e4f9373c500dfc02feea39f7a56e4f543e670212102cc2eeb51d3a99c7ffbde6", size = 307601, upload-time = "2025-04-17T22:37:37.923Z" },
    { url = "https://mirrors.tuna.tsinghua.edu.cn/pypi/web/packages/38/04/80ec8e6b92f61ef085422d7b196822820404f940950dde5b2e367bede8bc/frozenlist-1.6.0-cp313-cp313-musllinux_1_2_s390x.whl", hash = "sha256:e69bb81de06827147b7bfbaeb284d85219fa92d9f097e32cc73675f279d70188", size = 314232, upload-time = "2025-04-17T22:37:39.669Z" },
    { url = "https://mirrors.tuna.tsinghua.edu.cn/pypi/web/packages/3a/58/93b41fb23e75f38f453ae92a2f987274c64637c450285577bd81c599b715/frozenlist-1.6.0-cp313-cp313-musllinux_1_2_x86_64.whl", hash = "sha256:7613d9977d2ab4a9141dde4a149f4357e4065949674c5649f920fec86ecb393e", size = 308187, upload-time = "2025-04-17T22:37:41.662Z" },
    { url = "https://mirrors.tuna.tsinghua.edu.cn/pypi/web/packages/6a/a2/e64df5c5aa36ab3dee5a40d254f3e471bb0603c225f81664267281c46a2d/frozenlist-1.6.0-cp313-cp313-win32.whl", hash = "sha256:4def87ef6d90429f777c9d9de3961679abf938cb6b7b63d4a7eb8a268babfce4", size = 114772, upload-time = "2025-04-17T22:37:43.132Z" },
    { url = "https://mirrors.tuna.tsinghua.edu.cn/pypi/web/packages/a0/77/fead27441e749b2d574bb73d693530d59d520d4b9e9679b8e3cb779d37f2/frozenlist-1.6.0-cp313-cp313-win_amd64.whl", hash = "sha256:37a8a52c3dfff01515e9bbbee0e6063181362f9de3db2ccf9bc96189b557cbfd", size = 119847, upload-time = "2025-04-17T22:37:45.118Z" },
    { url = "https://mirrors.tuna.tsinghua.edu.cn/pypi/web/packages/df/bd/cc6d934991c1e5d9cafda83dfdc52f987c7b28343686aef2e58a9cf89f20/frozenlist-1.6.0-cp313-cp313t-macosx_10_13_universal2.whl", hash = "sha256:46138f5a0773d064ff663d273b309b696293d7a7c00a0994c5c13a5078134b64", size = 174937, upload-time = "2025-04-17T22:37:46.635Z" },
    { url = "https://mirrors.tuna.tsinghua.edu.cn/pypi/web/packages/f2/a2/daf945f335abdbfdd5993e9dc348ef4507436936ab3c26d7cfe72f4843bf/frozenlist-1.6.0-cp313-cp313t-macosx_10_13_x86_64.whl", hash = "sha256:f88bc0a2b9c2a835cb888b32246c27cdab5740059fb3688852bf91e915399b91", size = 136029, upload-time = "2025-04-17T22:37:48.192Z" },
    { url = "https://mirrors.tuna.tsinghua.edu.cn/pypi/web/packages/51/65/4c3145f237a31247c3429e1c94c384d053f69b52110a0d04bfc8afc55fb2/frozenlist-1.6.0-cp313-cp313t-macosx_11_0_arm64.whl", hash = "sha256:777704c1d7655b802c7850255639672e90e81ad6fa42b99ce5ed3fbf45e338dd", size = 134831, upload-time = "2025-04-17T22:37:50.485Z" },
    { url = "https://mirrors.tuna.tsinghua.edu.cn/pypi/web/packages/77/38/03d316507d8dea84dfb99bdd515ea245628af964b2bf57759e3c9205cc5e/frozenlist-1.6.0-cp313-cp313t-manylinux_2_17_aarch64.manylinux2014_aarch64.whl", hash = "sha256:85ef8d41764c7de0dcdaf64f733a27352248493a85a80661f3c678acd27e31f2", size = 392981, upload-time = "2025-04-17T22:37:52.558Z" },
    { url = "https://mirrors.tuna.tsinghua.edu.cn/pypi/web/packages/37/02/46285ef9828f318ba400a51d5bb616ded38db8466836a9cfa39f3903260b/frozenlist-1.6.0-cp313-cp313t-manylinux_2_17_armv7l.manylinux2014_armv7l.manylinux_2_31_armv7l.whl", hash = "sha256:da5cb36623f2b846fb25009d9d9215322318ff1c63403075f812b3b2876c8506", size = 371999, upload-time = "2025-04-17T22:37:54.092Z" },
    { url = "https://mirrors.tuna.tsinghua.edu.cn/pypi/web/packages/0d/64/1212fea37a112c3c5c05bfb5f0a81af4836ce349e69be75af93f99644da9/frozenlist-1.6.0-cp313-cp313t-manylinux_2_17_ppc64le.manylinux2014_ppc64le.whl", hash = "sha256:cbb56587a16cf0fb8acd19e90ff9924979ac1431baea8681712716a8337577b0", size = 392200, upload-time = "2025-04-17T22:37:55.951Z" },
    { url = "https://mirrors.tuna.tsinghua.edu.cn/pypi/web/packages/81/ce/9a6ea1763e3366e44a5208f76bf37c76c5da570772375e4d0be85180e588/frozenlist-1.6.0-cp313-cp313t-manylinux_2_17_s390x.manylinux2014_s390x.whl", hash = "sha256:c6154c3ba59cda3f954c6333025369e42c3acd0c6e8b6ce31eb5c5b8116c07e0", size = 390134, upload-time = "2025-04-17T22:37:57.633Z" },
    { url = "https://mirrors.tuna.tsinghua.edu.cn/pypi/web/packages/bc/36/939738b0b495b2c6d0c39ba51563e453232813042a8d908b8f9544296c29/frozenlist-1.6.0-cp313-cp313t-manylinux_2_5_i686.manylinux1_i686.manylinux_2_17_i686.manylinux2014_i686.whl", hash = "sha256:2e8246877afa3f1ae5c979fe85f567d220f86a50dc6c493b9b7d8191181ae01e", size = 365208, upload-time = "2025-04-17T22:37:59.742Z" },
    { url = "https://mirrors.tuna.tsinghua.edu.cn/pypi/web/packages/b4/8b/939e62e93c63409949c25220d1ba8e88e3960f8ef6a8d9ede8f94b459d27/frozenlist-1.6.0-cp313-cp313t-manylinux_2_5_x86_64.manylinux1_x86_64.manylinux_2_17_x86_64.manylinux2014_x86_64.whl", hash = "sha256:7b0f6cce16306d2e117cf9db71ab3a9e8878a28176aeaf0dbe35248d97b28d0c", size = 385548, upload-time = "2025-04-17T22:38:01.416Z" },
    { url = "https://mirrors.tuna.tsinghua.edu.cn/pypi/web/packages/62/38/22d2873c90102e06a7c5a3a5b82ca47e393c6079413e8a75c72bff067fa8/frozenlist-1.6.0-cp313-cp313t-musllinux_1_2_aarch64.whl", hash = "sha256:1b8e8cd8032ba266f91136d7105706ad57770f3522eac4a111d77ac126a25a9b", size = 391123, upload-time = "2025-04-17T22:38:03.049Z" },
    { url = "https://mirrors.tuna.tsinghua.edu.cn/pypi/web/packages/44/78/63aaaf533ee0701549500f6d819be092c6065cb5c577edb70c09df74d5d0/frozenlist-1.6.0-cp313-cp313t-musllinux_1_2_armv7l.whl", hash = "sha256:e2ada1d8515d3ea5378c018a5f6d14b4994d4036591a52ceaf1a1549dec8e1ad", size = 394199, upload-time = "2025-04-17T22:38:04.776Z" },
    { url = "https://mirrors.tuna.tsinghua.edu.cn/pypi/web/packages/54/45/71a6b48981d429e8fbcc08454dc99c4c2639865a646d549812883e9c9dd3/frozenlist-1.6.0-cp313-cp313t-musllinux_1_2_i686.whl", hash = "sha256:cdb2c7f071e4026c19a3e32b93a09e59b12000751fc9b0b7758da899e657d215", size = 373854, upload-time = "2025-04-17T22:38:06.576Z" },
    { url = "https://mirrors.tuna.tsinghua.edu.cn/pypi/web/packages/3f/f3/dbf2a5e11736ea81a66e37288bf9f881143a7822b288a992579ba1b4204d/frozenlist-1.6.0-cp313-cp313t-musllinux_1_2_ppc64le.whl", hash = "sha256:03572933a1969a6d6ab509d509e5af82ef80d4a5d4e1e9f2e1cdd22c77a3f4d2", size = 395412, upload-time = "2025-04-17T22:38:08.197Z" },
    { url = "https://mirrors.tuna.tsinghua.edu.cn/pypi/web/packages/b3/f1/c63166806b331f05104d8ea385c4acd511598568b1f3e4e8297ca54f2676/frozenlist-1.6.0-cp313-cp313t-musllinux_1_2_s390x.whl", hash = "sha256:77effc978947548b676c54bbd6a08992759ea6f410d4987d69feea9cd0919911", size = 394936, upload-time = "2025-04-17T22:38:10.056Z" },
    { url = "https://mirrors.tuna.tsinghua.edu.cn/pypi/web/packages/ef/ea/4f3e69e179a430473eaa1a75ff986526571215fefc6b9281cdc1f09a4eb8/frozenlist-1.6.0-cp313-cp313t-musllinux_1_2_x86_64.whl", hash = "sha256:a2bda8be77660ad4089caf2223fdbd6db1858462c4b85b67fbfa22102021e497", size = 391459, upload-time = "2025-04-17T22:38:11.826Z" },
    { url = "https://mirrors.tuna.tsinghua.edu.cn/pypi/web/packages/d3/c3/0fc2c97dea550df9afd072a37c1e95421652e3206bbeaa02378b24c2b480/frozenlist-1.6.0-cp313-cp313t-win32.whl", hash = "sha256:a4d96dc5bcdbd834ec6b0f91027817214216b5b30316494d2b1aebffb87c534f", size = 128797, upload-time = "2025-04-17T22:38:14.013Z" },
    { url = "https://mirrors.tuna.tsinghua.edu.cn/pypi/web/packages/ae/f5/79c9320c5656b1965634fe4be9c82b12a3305bdbc58ad9cb941131107b20/frozenlist-1.6.0-cp313-cp313t-win_amd64.whl", hash = "sha256:e18036cb4caa17ea151fd5f3d70be9d354c99eb8cf817a3ccde8a7873b074348", size = 134709, upload-time = "2025-04-17T22:38:15.551Z" },
    { url = "https://mirrors.tuna.tsinghua.edu.cn/pypi/web/packages/71/3e/b04a0adda73bd52b390d730071c0d577073d3d26740ee1bad25c3ad0f37b/frozenlist-1.6.0-py3-none-any.whl", hash = "sha256:535eec9987adb04701266b92745d6cdcef2e77669299359c3009c3404dd5d191", size = 12404, upload-time = "2025-04-17T22:38:51.668Z" },
]

[[package]]
name = "gtplanner"
version = "0.1.0"
source = { virtual = "." }
dependencies = [
    { name = "aiohttp" },
    { name = "dynaconf" },
    { name = "fastapi" },
    { name = "fastmcp" },
    { name = "json-repair" },
    { name = "openai" },
    { name = "pocketflow" },
    { name = "pocketflow-agui" },
    { name = "pocketflow-tracing" },
    { name = "pydantic" },
    { name = "python-dotenv" },
    { name = "pyyaml" },
    { name = "rich" },
    { name = "uvicorn", extra = ["standard"] },
]

[package.dev-dependencies]
dev = [
    { name = "pytest" },
    { name = "pytest-asyncio" },
]

[package.metadata]
requires-dist = [
    { name = "aiohttp", specifier = ">=3.8.0" },
    { name = "aiohttp", specifier = ">=3.12.14" },
    { name = "dynaconf", specifier = ">=3.1.12" },
    { name = "fastapi", specifier = "==0.115.9" },
    { name = "fastmcp" },
    { name = "json-repair", specifier = ">=0.45.0" },
    { name = "openai", specifier = ">=1.0.0" },
    { name = "pocketflow", specifier = "==0.0.3" },
    { name = "pocketflow-agui", specifier = "==0.1.0" },
<<<<<<< HEAD
    { name = "pocketflow-tracing", specifier = ">=0.1.4" },
=======
    { name = "pocketflow-tracing", specifier = ">=0.1.3" },
    { name = "pydantic", specifier = ">=2.5.0" },
>>>>>>> e6072179
    { name = "python-dotenv", specifier = ">=1.0.0" },
    { name = "pyyaml", specifier = ">=6.0" },
    { name = "rich", specifier = ">=13.0.0" },
    { name = "uvicorn", specifier = "==0.23.1" },
    { name = "uvicorn", extras = ["standard"], specifier = "==0.23.1" },
]

[package.metadata.requires-dev]
dev = [
    { name = "pytest", specifier = ">=8.4.1" },
    { name = "pytest-asyncio", specifier = ">=1.1.0" },
]

[[package]]
name = "h11"
version = "0.16.0"
source = { registry = "https://mirrors.tuna.tsinghua.edu.cn/pypi/web/simple" }
sdist = { url = "https://mirrors.tuna.tsinghua.edu.cn/pypi/web/packages/01/ee/02a2c011bdab74c6fb3c75474d40b3052059d95df7e73351460c8588d963/h11-0.16.0.tar.gz", hash = "sha256:4e35b956cf45792e4caa5885e69fba00bdbc6ffafbfa020300e549b208ee5ff1", size = 101250, upload-time = "2025-04-24T03:35:25.427Z" }
wheels = [
    { url = "https://mirrors.tuna.tsinghua.edu.cn/pypi/web/packages/04/4b/29cac41a4d98d144bf5f6d33995617b185d14b22401f75ca86f384e87ff1/h11-0.16.0-py3-none-any.whl", hash = "sha256:63cf8bbe7522de3bf65932fda1d9c2772064ffb3dae62d55932da54b31cb6c86", size = 37515, upload-time = "2025-04-24T03:35:24.344Z" },
]

[[package]]
name = "httpcore"
version = "1.0.9"
source = { registry = "https://mirrors.tuna.tsinghua.edu.cn/pypi/web/simple" }
dependencies = [
    { name = "certifi" },
    { name = "h11" },
]
sdist = { url = "https://mirrors.tuna.tsinghua.edu.cn/pypi/web/packages/06/94/82699a10bca87a5556c9c59b5963f2d039dbd239f25bc2a63907a05a14cb/httpcore-1.0.9.tar.gz", hash = "sha256:6e34463af53fd2ab5d807f399a9b45ea31c3dfa2276f15a2c3f00afff6e176e8", size = 85484, upload-time = "2025-04-24T22:06:22.219Z" }
wheels = [
    { url = "https://mirrors.tuna.tsinghua.edu.cn/pypi/web/packages/7e/f5/f66802a942d491edb555dd61e3a9961140fd64c90bce1eafd741609d334d/httpcore-1.0.9-py3-none-any.whl", hash = "sha256:2d400746a40668fc9dec9810239072b40b4484b640a8c38fd654a024c7a1bf55", size = 78784, upload-time = "2025-04-24T22:06:20.566Z" },
]

[[package]]
name = "httptools"
version = "0.6.4"
source = { registry = "https://mirrors.tuna.tsinghua.edu.cn/pypi/web/simple" }
sdist = { url = "https://mirrors.tuna.tsinghua.edu.cn/pypi/web/packages/a7/9a/ce5e1f7e131522e6d3426e8e7a490b3a01f39a6696602e1c4f33f9e94277/httptools-0.6.4.tar.gz", hash = "sha256:4e93eee4add6493b59a5c514da98c939b244fce4a0d8879cd3f466562f4b7d5c", size = 240639, upload-time = "2024-10-16T19:45:08.902Z" }
wheels = [
    { url = "https://mirrors.tuna.tsinghua.edu.cn/pypi/web/packages/7b/26/bb526d4d14c2774fe07113ca1db7255737ffbb119315839af2065abfdac3/httptools-0.6.4-cp311-cp311-macosx_10_9_universal2.whl", hash = "sha256:f47f8ed67cc0ff862b84a1189831d1d33c963fb3ce1ee0c65d3b0cbe7b711069", size = 199029, upload-time = "2024-10-16T19:44:18.427Z" },
    { url = "https://mirrors.tuna.tsinghua.edu.cn/pypi/web/packages/a6/17/3e0d3e9b901c732987a45f4f94d4e2c62b89a041d93db89eafb262afd8d5/httptools-0.6.4-cp311-cp311-macosx_11_0_arm64.whl", hash = "sha256:0614154d5454c21b6410fdf5262b4a3ddb0f53f1e1721cfd59d55f32138c578a", size = 103492, upload-time = "2024-10-16T19:44:19.515Z" },
    { url = "https://mirrors.tuna.tsinghua.edu.cn/pypi/web/packages/b7/24/0fe235d7b69c42423c7698d086d4db96475f9b50b6ad26a718ef27a0bce6/httptools-0.6.4-cp311-cp311-manylinux_2_17_aarch64.manylinux2014_aarch64.whl", hash = "sha256:f8787367fbdfccae38e35abf7641dafc5310310a5987b689f4c32cc8cc3ee975", size = 462891, upload-time = "2024-10-16T19:44:21.067Z" },
    { url = "https://mirrors.tuna.tsinghua.edu.cn/pypi/web/packages/b1/2f/205d1f2a190b72da6ffb5f41a3736c26d6fa7871101212b15e9b5cd8f61d/httptools-0.6.4-cp311-cp311-manylinux_2_5_x86_64.manylinux1_x86_64.manylinux_2_17_x86_64.manylinux2014_x86_64.whl", hash = "sha256:40b0f7fe4fd38e6a507bdb751db0379df1e99120c65fbdc8ee6c1d044897a636", size = 459788, upload-time = "2024-10-16T19:44:22.958Z" },
    { url = "https://mirrors.tuna.tsinghua.edu.cn/pypi/web/packages/6e/4c/d09ce0eff09057a206a74575ae8f1e1e2f0364d20e2442224f9e6612c8b9/httptools-0.6.4-cp311-cp311-musllinux_1_2_aarch64.whl", hash = "sha256:40a5ec98d3f49904b9fe36827dcf1aadfef3b89e2bd05b0e35e94f97c2b14721", size = 433214, upload-time = "2024-10-16T19:44:24.513Z" },
    { url = "https://mirrors.tuna.tsinghua.edu.cn/pypi/web/packages/3e/d2/84c9e23edbccc4a4c6f96a1b8d99dfd2350289e94f00e9ccc7aadde26fb5/httptools-0.6.4-cp311-cp311-musllinux_1_2_x86_64.whl", hash = "sha256:dacdd3d10ea1b4ca9df97a0a303cbacafc04b5cd375fa98732678151643d4988", size = 434120, upload-time = "2024-10-16T19:44:26.295Z" },
    { url = "https://mirrors.tuna.tsinghua.edu.cn/pypi/web/packages/d0/46/4d8e7ba9581416de1c425b8264e2cadd201eb709ec1584c381f3e98f51c1/httptools-0.6.4-cp311-cp311-win_amd64.whl", hash = "sha256:288cd628406cc53f9a541cfaf06041b4c71d751856bab45e3702191f931ccd17", size = 88565, upload-time = "2024-10-16T19:44:29.188Z" },
    { url = "https://mirrors.tuna.tsinghua.edu.cn/pypi/web/packages/bb/0e/d0b71465c66b9185f90a091ab36389a7352985fe857e352801c39d6127c8/httptools-0.6.4-cp312-cp312-macosx_10_13_universal2.whl", hash = "sha256:df017d6c780287d5c80601dafa31f17bddb170232d85c066604d8558683711a2", size = 200683, upload-time = "2024-10-16T19:44:30.175Z" },
    { url = "https://mirrors.tuna.tsinghua.edu.cn/pypi/web/packages/e2/b8/412a9bb28d0a8988de3296e01efa0bd62068b33856cdda47fe1b5e890954/httptools-0.6.4-cp312-cp312-macosx_11_0_arm64.whl", hash = "sha256:85071a1e8c2d051b507161f6c3e26155b5c790e4e28d7f236422dbacc2a9cc44", size = 104337, upload-time = "2024-10-16T19:44:31.786Z" },
    { url = "https://mirrors.tuna.tsinghua.edu.cn/pypi/web/packages/9b/01/6fb20be3196ffdc8eeec4e653bc2a275eca7f36634c86302242c4fbb2760/httptools-0.6.4-cp312-cp312-manylinux_2_17_aarch64.manylinux2014_aarch64.whl", hash = "sha256:69422b7f458c5af875922cdb5bd586cc1f1033295aa9ff63ee196a87519ac8e1", size = 508796, upload-time = "2024-10-16T19:44:32.825Z" },
    { url = "https://mirrors.tuna.tsinghua.edu.cn/pypi/web/packages/f7/d8/b644c44acc1368938317d76ac991c9bba1166311880bcc0ac297cb9d6bd7/httptools-0.6.4-cp312-cp312-manylinux_2_5_x86_64.manylinux1_x86_64.manylinux_2_17_x86_64.manylinux2014_x86_64.whl", hash = "sha256:16e603a3bff50db08cd578d54f07032ca1631450ceb972c2f834c2b860c28ea2", size = 510837, upload-time = "2024-10-16T19:44:33.974Z" },
    { url = "https://mirrors.tuna.tsinghua.edu.cn/pypi/web/packages/52/d8/254d16a31d543073a0e57f1c329ca7378d8924e7e292eda72d0064987486/httptools-0.6.4-cp312-cp312-musllinux_1_2_aarch64.whl", hash = "sha256:ec4f178901fa1834d4a060320d2f3abc5c9e39766953d038f1458cb885f47e81", size = 485289, upload-time = "2024-10-16T19:44:35.111Z" },
    { url = "https://mirrors.tuna.tsinghua.edu.cn/pypi/web/packages/5f/3c/4aee161b4b7a971660b8be71a92c24d6c64372c1ab3ae7f366b3680df20f/httptools-0.6.4-cp312-cp312-musllinux_1_2_x86_64.whl", hash = "sha256:f9eb89ecf8b290f2e293325c646a211ff1c2493222798bb80a530c5e7502494f", size = 489779, upload-time = "2024-10-16T19:44:36.253Z" },
    { url = "https://mirrors.tuna.tsinghua.edu.cn/pypi/web/packages/12/b7/5cae71a8868e555f3f67a50ee7f673ce36eac970f029c0c5e9d584352961/httptools-0.6.4-cp312-cp312-win_amd64.whl", hash = "sha256:db78cb9ca56b59b016e64b6031eda5653be0589dba2b1b43453f6e8b405a0970", size = 88634, upload-time = "2024-10-16T19:44:37.357Z" },
    { url = "https://mirrors.tuna.tsinghua.edu.cn/pypi/web/packages/94/a3/9fe9ad23fd35f7de6b91eeb60848986058bd8b5a5c1e256f5860a160cc3e/httptools-0.6.4-cp313-cp313-macosx_10_13_universal2.whl", hash = "sha256:ade273d7e767d5fae13fa637f4d53b6e961fb7fd93c7797562663f0171c26660", size = 197214, upload-time = "2024-10-16T19:44:38.738Z" },
    { url = "https://mirrors.tuna.tsinghua.edu.cn/pypi/web/packages/ea/d9/82d5e68bab783b632023f2fa31db20bebb4e89dfc4d2293945fd68484ee4/httptools-0.6.4-cp313-cp313-macosx_11_0_arm64.whl", hash = "sha256:856f4bc0478ae143bad54a4242fccb1f3f86a6e1be5548fecfd4102061b3a083", size = 102431, upload-time = "2024-10-16T19:44:39.818Z" },
    { url = "https://mirrors.tuna.tsinghua.edu.cn/pypi/web/packages/96/c1/cb499655cbdbfb57b577734fde02f6fa0bbc3fe9fb4d87b742b512908dff/httptools-0.6.4-cp313-cp313-manylinux_2_17_aarch64.manylinux2014_aarch64.whl", hash = "sha256:322d20ea9cdd1fa98bd6a74b77e2ec5b818abdc3d36695ab402a0de8ef2865a3", size = 473121, upload-time = "2024-10-16T19:44:41.189Z" },
    { url = "https://mirrors.tuna.tsinghua.edu.cn/pypi/web/packages/af/71/ee32fd358f8a3bb199b03261f10921716990808a675d8160b5383487a317/httptools-0.6.4-cp313-cp313-manylinux_2_5_x86_64.manylinux1_x86_64.manylinux_2_17_x86_64.manylinux2014_x86_64.whl", hash = "sha256:4d87b29bd4486c0093fc64dea80231f7c7f7eb4dc70ae394d70a495ab8436071", size = 473805, upload-time = "2024-10-16T19:44:42.384Z" },
    { url = "https://mirrors.tuna.tsinghua.edu.cn/pypi/web/packages/8a/0a/0d4df132bfca1507114198b766f1737d57580c9ad1cf93c1ff673e3387be/httptools-0.6.4-cp313-cp313-musllinux_1_2_aarch64.whl", hash = "sha256:342dd6946aa6bda4b8f18c734576106b8a31f2fe31492881a9a160ec84ff4bd5", size = 448858, upload-time = "2024-10-16T19:44:43.959Z" },
    { url = "https://mirrors.tuna.tsinghua.edu.cn/pypi/web/packages/1e/6a/787004fdef2cabea27bad1073bf6a33f2437b4dbd3b6fb4a9d71172b1c7c/httptools-0.6.4-cp313-cp313-musllinux_1_2_x86_64.whl", hash = "sha256:4b36913ba52008249223042dca46e69967985fb4051951f94357ea681e1f5dc0", size = 452042, upload-time = "2024-10-16T19:44:45.071Z" },
    { url = "https://mirrors.tuna.tsinghua.edu.cn/pypi/web/packages/4d/dc/7decab5c404d1d2cdc1bb330b1bf70e83d6af0396fd4fc76fc60c0d522bf/httptools-0.6.4-cp313-cp313-win_amd64.whl", hash = "sha256:28908df1b9bb8187393d5b5db91435ccc9c8e891657f9cbb42a2541b44c82fc8", size = 87682, upload-time = "2024-10-16T19:44:46.46Z" },
]

[[package]]
name = "httpx"
version = "0.28.1"
source = { registry = "https://mirrors.tuna.tsinghua.edu.cn/pypi/web/simple" }
dependencies = [
    { name = "anyio" },
    { name = "certifi" },
    { name = "httpcore" },
    { name = "idna" },
]
sdist = { url = "https://mirrors.tuna.tsinghua.edu.cn/pypi/web/packages/b1/df/48c586a5fe32a0f01324ee087459e112ebb7224f646c0b5023f5e79e9956/httpx-0.28.1.tar.gz", hash = "sha256:75e98c5f16b0f35b567856f597f06ff2270a374470a5c2392242528e3e3e42fc", size = 141406, upload-time = "2024-12-06T15:37:23.222Z" }
wheels = [
    { url = "https://mirrors.tuna.tsinghua.edu.cn/pypi/web/packages/2a/39/e50c7c3a983047577ee07d2a9e53faf5a69493943ec3f6a384bdc792deb2/httpx-0.28.1-py3-none-any.whl", hash = "sha256:d909fcccc110f8c7faf814ca82a9a4d816bc5a6dbfea25d6591d6985b8ba59ad", size = 73517, upload-time = "2024-12-06T15:37:21.509Z" },
]

[[package]]
name = "httpx-sse"
version = "0.4.0"
source = { registry = "https://mirrors.tuna.tsinghua.edu.cn/pypi/web/simple" }
sdist = { url = "https://mirrors.tuna.tsinghua.edu.cn/pypi/web/packages/4c/60/8f4281fa9bbf3c8034fd54c0e7412e66edbab6bc74c4996bd616f8d0406e/httpx-sse-0.4.0.tar.gz", hash = "sha256:1e81a3a3070ce322add1d3529ed42eb5f70817f45ed6ec915ab753f961139721", size = 12624, upload-time = "2023-12-22T08:01:21.083Z" }
wheels = [
    { url = "https://mirrors.tuna.tsinghua.edu.cn/pypi/web/packages/e1/9b/a181f281f65d776426002f330c31849b86b31fc9d848db62e16f03ff739f/httpx_sse-0.4.0-py3-none-any.whl", hash = "sha256:f329af6eae57eaa2bdfd962b42524764af68075ea87370a2de920af5341e318f", size = 7819, upload-time = "2023-12-22T08:01:19.89Z" },
]

[[package]]
name = "idna"
version = "3.10"
source = { registry = "https://mirrors.tuna.tsinghua.edu.cn/pypi/web/simple" }
sdist = { url = "https://mirrors.tuna.tsinghua.edu.cn/pypi/web/packages/f1/70/7703c29685631f5a7590aa73f1f1d3fa9a380e654b86af429e0934a32f7d/idna-3.10.tar.gz", hash = "sha256:12f65c9b470abda6dc35cf8e63cc574b1c52b11df2c86030af0ac09b01b13ea9", size = 190490, upload-time = "2024-09-15T18:07:39.745Z" }
wheels = [
    { url = "https://mirrors.tuna.tsinghua.edu.cn/pypi/web/packages/76/c6/c88e154df9c4e1a2a66ccf0005a88dfb2650c1dffb6f5ce603dfbd452ce3/idna-3.10-py3-none-any.whl", hash = "sha256:946d195a0d259cbba61165e88e65941f16e9b36ea6ddb97f00452bae8b1287d3", size = 70442, upload-time = "2024-09-15T18:07:37.964Z" },
]

[[package]]
name = "iniconfig"
version = "2.1.0"
source = { registry = "https://mirrors.tuna.tsinghua.edu.cn/pypi/web/simple" }
sdist = { url = "https://mirrors.tuna.tsinghua.edu.cn/pypi/web/packages/f2/97/ebf4da567aa6827c909642694d71c9fcf53e5b504f2d96afea02718862f3/iniconfig-2.1.0.tar.gz", hash = "sha256:3abbd2e30b36733fee78f9c7f7308f2d0050e88f0087fd25c2645f63c773e1c7", size = 4793, upload-time = "2025-03-19T20:09:59.721Z" }
wheels = [
    { url = "https://mirrors.tuna.tsinghua.edu.cn/pypi/web/packages/2c/e1/e6716421ea10d38022b952c159d5161ca1193197fb744506875fbb87ea7b/iniconfig-2.1.0-py3-none-any.whl", hash = "sha256:9deba5723312380e77435581c6bf4935c94cbfab9b1ed33ef8d238ea168eb760", size = 6050, upload-time = "2025-03-19T20:10:01.071Z" },
]

[[package]]
name = "jiter"
version = "0.10.0"
source = { registry = "https://mirrors.tuna.tsinghua.edu.cn/pypi/web/simple" }
sdist = { url = "https://mirrors.tuna.tsinghua.edu.cn/pypi/web/packages/ee/9d/ae7ddb4b8ab3fb1b51faf4deb36cb48a4fbbd7cb36bad6a5fca4741306f7/jiter-0.10.0.tar.gz", hash = "sha256:07a7142c38aacc85194391108dc91b5b57093c978a9932bd86a36862759d9500", size = 162759, upload-time = "2025-05-18T19:04:59.73Z" }
wheels = [
    { url = "https://mirrors.tuna.tsinghua.edu.cn/pypi/web/packages/1b/dd/6cefc6bd68b1c3c979cecfa7029ab582b57690a31cd2f346c4d0ce7951b6/jiter-0.10.0-cp311-cp311-macosx_10_12_x86_64.whl", hash = "sha256:3bebe0c558e19902c96e99217e0b8e8b17d570906e72ed8a87170bc290b1e978", size = 317473, upload-time = "2025-05-18T19:03:25.942Z" },
    { url = "https://mirrors.tuna.tsinghua.edu.cn/pypi/web/packages/be/cf/fc33f5159ce132be1d8dd57251a1ec7a631c7df4bd11e1cd198308c6ae32/jiter-0.10.0-cp311-cp311-macosx_11_0_arm64.whl", hash = "sha256:558cc7e44fd8e507a236bee6a02fa17199ba752874400a0ca6cd6e2196cdb7dc", size = 321971, upload-time = "2025-05-18T19:03:27.255Z" },
    { url = "https://mirrors.tuna.tsinghua.edu.cn/pypi/web/packages/68/a4/da3f150cf1d51f6c472616fb7650429c7ce053e0c962b41b68557fdf6379/jiter-0.10.0-cp311-cp311-manylinux_2_17_aarch64.manylinux2014_aarch64.whl", hash = "sha256:4d613e4b379a07d7c8453c5712ce7014e86c6ac93d990a0b8e7377e18505e98d", size = 345574, upload-time = "2025-05-18T19:03:28.63Z" },
    { url = "https://mirrors.tuna.tsinghua.edu.cn/pypi/web/packages/84/34/6e8d412e60ff06b186040e77da5f83bc158e9735759fcae65b37d681f28b/jiter-0.10.0-cp311-cp311-manylinux_2_17_armv7l.manylinux2014_armv7l.whl", hash = "sha256:f62cf8ba0618eda841b9bf61797f21c5ebd15a7a1e19daab76e4e4b498d515b2", size = 371028, upload-time = "2025-05-18T19:03:30.292Z" },
    { url = "https://mirrors.tuna.tsinghua.edu.cn/pypi/web/packages/fb/d9/9ee86173aae4576c35a2f50ae930d2ccb4c4c236f6cb9353267aa1d626b7/jiter-0.10.0-cp311-cp311-manylinux_2_17_ppc64le.manylinux2014_ppc64le.whl", hash = "sha256:919d139cdfa8ae8945112398511cb7fca58a77382617d279556b344867a37e61", size = 491083, upload-time = "2025-05-18T19:03:31.654Z" },
    { url = "https://mirrors.tuna.tsinghua.edu.cn/pypi/web/packages/d9/2c/f955de55e74771493ac9e188b0f731524c6a995dffdcb8c255b89c6fb74b/jiter-0.10.0-cp311-cp311-manylinux_2_17_s390x.manylinux2014_s390x.whl", hash = "sha256:13ddbc6ae311175a3b03bd8994881bc4635c923754932918e18da841632349db", size = 388821, upload-time = "2025-05-18T19:03:33.184Z" },
    { url = "https://mirrors.tuna.tsinghua.edu.cn/pypi/web/packages/81/5a/0e73541b6edd3f4aada586c24e50626c7815c561a7ba337d6a7eb0a915b4/jiter-0.10.0-cp311-cp311-manylinux_2_17_x86_64.manylinux2014_x86_64.whl", hash = "sha256:4c440ea003ad10927a30521a9062ce10b5479592e8a70da27f21eeb457b4a9c5", size = 352174, upload-time = "2025-05-18T19:03:34.965Z" },
    { url = "https://mirrors.tuna.tsinghua.edu.cn/pypi/web/packages/1c/c0/61eeec33b8c75b31cae42be14d44f9e6fe3ac15a4e58010256ac3abf3638/jiter-0.10.0-cp311-cp311-manylinux_2_5_i686.manylinux1_i686.whl", hash = "sha256:dc347c87944983481e138dea467c0551080c86b9d21de6ea9306efb12ca8f606", size = 391869, upload-time = "2025-05-18T19:03:36.436Z" },
    { url = "https://mirrors.tuna.tsinghua.edu.cn/pypi/web/packages/41/22/5beb5ee4ad4ef7d86f5ea5b4509f680a20706c4a7659e74344777efb7739/jiter-0.10.0-cp311-cp311-musllinux_1_1_aarch64.whl", hash = "sha256:13252b58c1f4d8c5b63ab103c03d909e8e1e7842d302473f482915d95fefd605", size = 523741, upload-time = "2025-05-18T19:03:38.168Z" },
    { url = "https://mirrors.tuna.tsinghua.edu.cn/pypi/web/packages/ea/10/768e8818538e5817c637b0df52e54366ec4cebc3346108a4457ea7a98f32/jiter-0.10.0-cp311-cp311-musllinux_1_1_x86_64.whl", hash = "sha256:7d1bbf3c465de4a24ab12fb7766a0003f6f9bce48b8b6a886158c4d569452dc5", size = 514527, upload-time = "2025-05-18T19:03:39.577Z" },
    { url = "https://mirrors.tuna.tsinghua.edu.cn/pypi/web/packages/73/6d/29b7c2dc76ce93cbedabfd842fc9096d01a0550c52692dfc33d3cc889815/jiter-0.10.0-cp311-cp311-win32.whl", hash = "sha256:db16e4848b7e826edca4ccdd5b145939758dadf0dc06e7007ad0e9cfb5928ae7", size = 210765, upload-time = "2025-05-18T19:03:41.271Z" },
    { url = "https://mirrors.tuna.tsinghua.edu.cn/pypi/web/packages/c2/c9/d394706deb4c660137caf13e33d05a031d734eb99c051142e039d8ceb794/jiter-0.10.0-cp311-cp311-win_amd64.whl", hash = "sha256:9c9c1d5f10e18909e993f9641f12fe1c77b3e9b533ee94ffa970acc14ded3812", size = 209234, upload-time = "2025-05-18T19:03:42.918Z" },
    { url = "https://mirrors.tuna.tsinghua.edu.cn/pypi/web/packages/6d/b5/348b3313c58f5fbfb2194eb4d07e46a35748ba6e5b3b3046143f3040bafa/jiter-0.10.0-cp312-cp312-macosx_10_12_x86_64.whl", hash = "sha256:1e274728e4a5345a6dde2d343c8da018b9d4bd4350f5a472fa91f66fda44911b", size = 312262, upload-time = "2025-05-18T19:03:44.637Z" },
    { url = "https://mirrors.tuna.tsinghua.edu.cn/pypi/web/packages/9c/4a/6a2397096162b21645162825f058d1709a02965606e537e3304b02742e9b/jiter-0.10.0-cp312-cp312-macosx_11_0_arm64.whl", hash = "sha256:7202ae396446c988cb2a5feb33a543ab2165b786ac97f53b59aafb803fef0744", size = 320124, upload-time = "2025-05-18T19:03:46.341Z" },
    { url = "https://mirrors.tuna.tsinghua.edu.cn/pypi/web/packages/2a/85/1ce02cade7516b726dd88f59a4ee46914bf79d1676d1228ef2002ed2f1c9/jiter-0.10.0-cp312-cp312-manylinux_2_17_aarch64.manylinux2014_aarch64.whl", hash = "sha256:23ba7722d6748b6920ed02a8f1726fb4b33e0fd2f3f621816a8b486c66410ab2", size = 345330, upload-time = "2025-05-18T19:03:47.596Z" },
    { url = "https://mirrors.tuna.tsinghua.edu.cn/pypi/web/packages/75/d0/bb6b4f209a77190ce10ea8d7e50bf3725fc16d3372d0a9f11985a2b23eff/jiter-0.10.0-cp312-cp312-manylinux_2_17_armv7l.manylinux2014_armv7l.whl", hash = "sha256:371eab43c0a288537d30e1f0b193bc4eca90439fc08a022dd83e5e07500ed026", size = 369670, upload-time = "2025-05-18T19:03:49.334Z" },
    { url = "https://mirrors.tuna.tsinghua.edu.cn/pypi/web/packages/a0/f5/a61787da9b8847a601e6827fbc42ecb12be2c925ced3252c8ffcb56afcaf/jiter-0.10.0-cp312-cp312-manylinux_2_17_ppc64le.manylinux2014_ppc64le.whl", hash = "sha256:6c675736059020365cebc845a820214765162728b51ab1e03a1b7b3abb70f74c", size = 489057, upload-time = "2025-05-18T19:03:50.66Z" },
    { url = "https://mirrors.tuna.tsinghua.edu.cn/pypi/web/packages/12/e4/6f906272810a7b21406c760a53aadbe52e99ee070fc5c0cb191e316de30b/jiter-0.10.0-cp312-cp312-manylinux_2_17_s390x.manylinux2014_s390x.whl", hash = "sha256:0c5867d40ab716e4684858e4887489685968a47e3ba222e44cde6e4a2154f959", size = 389372, upload-time = "2025-05-18T19:03:51.98Z" },
    { url = "https://mirrors.tuna.tsinghua.edu.cn/pypi/web/packages/e2/ba/77013b0b8ba904bf3762f11e0129b8928bff7f978a81838dfcc958ad5728/jiter-0.10.0-cp312-cp312-manylinux_2_17_x86_64.manylinux2014_x86_64.whl", hash = "sha256:395bb9a26111b60141757d874d27fdea01b17e8fac958b91c20128ba8f4acc8a", size = 352038, upload-time = "2025-05-18T19:03:53.703Z" },
    { url = "https://mirrors.tuna.tsinghua.edu.cn/pypi/web/packages/67/27/c62568e3ccb03368dbcc44a1ef3a423cb86778a4389e995125d3d1aaa0a4/jiter-0.10.0-cp312-cp312-manylinux_2_5_i686.manylinux1_i686.whl", hash = "sha256:6842184aed5cdb07e0c7e20e5bdcfafe33515ee1741a6835353bb45fe5d1bd95", size = 391538, upload-time = "2025-05-18T19:03:55.046Z" },
    { url = "https://mirrors.tuna.tsinghua.edu.cn/pypi/web/packages/c0/72/0d6b7e31fc17a8fdce76164884edef0698ba556b8eb0af9546ae1a06b91d/jiter-0.10.0-cp312-cp312-musllinux_1_1_aarch64.whl", hash = "sha256:62755d1bcea9876770d4df713d82606c8c1a3dca88ff39046b85a048566d56ea", size = 523557, upload-time = "2025-05-18T19:03:56.386Z" },
    { url = "https://mirrors.tuna.tsinghua.edu.cn/pypi/web/packages/2f/09/bc1661fbbcbeb6244bd2904ff3a06f340aa77a2b94e5a7373fd165960ea3/jiter-0.10.0-cp312-cp312-musllinux_1_1_x86_64.whl", hash = "sha256:533efbce2cacec78d5ba73a41756beff8431dfa1694b6346ce7af3a12c42202b", size = 514202, upload-time = "2025-05-18T19:03:57.675Z" },
    { url = "https://mirrors.tuna.tsinghua.edu.cn/pypi/web/packages/1b/84/5a5d5400e9d4d54b8004c9673bbe4403928a00d28529ff35b19e9d176b19/jiter-0.10.0-cp312-cp312-win32.whl", hash = "sha256:8be921f0cadd245e981b964dfbcd6fd4bc4e254cdc069490416dd7a2632ecc01", size = 211781, upload-time = "2025-05-18T19:03:59.025Z" },
    { url = "https://mirrors.tuna.tsinghua.edu.cn/pypi/web/packages/9b/52/7ec47455e26f2d6e5f2ea4951a0652c06e5b995c291f723973ae9e724a65/jiter-0.10.0-cp312-cp312-win_amd64.whl", hash = "sha256:a7c7d785ae9dda68c2678532a5a1581347e9c15362ae9f6e68f3fdbfb64f2e49", size = 206176, upload-time = "2025-05-18T19:04:00.305Z" },
    { url = "https://mirrors.tuna.tsinghua.edu.cn/pypi/web/packages/2e/b0/279597e7a270e8d22623fea6c5d4eeac328e7d95c236ed51a2b884c54f70/jiter-0.10.0-cp313-cp313-macosx_10_12_x86_64.whl", hash = "sha256:e0588107ec8e11b6f5ef0e0d656fb2803ac6cf94a96b2b9fc675c0e3ab5e8644", size = 311617, upload-time = "2025-05-18T19:04:02.078Z" },
    { url = "https://mirrors.tuna.tsinghua.edu.cn/pypi/web/packages/91/e3/0916334936f356d605f54cc164af4060e3e7094364add445a3bc79335d46/jiter-0.10.0-cp313-cp313-macosx_11_0_arm64.whl", hash = "sha256:cafc4628b616dc32530c20ee53d71589816cf385dd9449633e910d596b1f5c8a", size = 318947, upload-time = "2025-05-18T19:04:03.347Z" },
    { url = "https://mirrors.tuna.tsinghua.edu.cn/pypi/web/packages/6a/8e/fd94e8c02d0e94539b7d669a7ebbd2776e51f329bb2c84d4385e8063a2ad/jiter-0.10.0-cp313-cp313-manylinux_2_17_aarch64.manylinux2014_aarch64.whl", hash = "sha256:520ef6d981172693786a49ff5b09eda72a42e539f14788124a07530f785c3ad6", size = 344618, upload-time = "2025-05-18T19:04:04.709Z" },
    { url = "https://mirrors.tuna.tsinghua.edu.cn/pypi/web/packages/6f/b0/f9f0a2ec42c6e9c2e61c327824687f1e2415b767e1089c1d9135f43816bd/jiter-0.10.0-cp313-cp313-manylinux_2_17_armv7l.manylinux2014_armv7l.whl", hash = "sha256:554dedfd05937f8fc45d17ebdf298fe7e0c77458232bcb73d9fbbf4c6455f5b3", size = 368829, upload-time = "2025-05-18T19:04:06.912Z" },
    { url = "https://mirrors.tuna.tsinghua.edu.cn/pypi/web/packages/e8/57/5bbcd5331910595ad53b9fd0c610392ac68692176f05ae48d6ce5c852967/jiter-0.10.0-cp313-cp313-manylinux_2_17_ppc64le.manylinux2014_ppc64le.whl", hash = "sha256:5bc299da7789deacf95f64052d97f75c16d4fc8c4c214a22bf8d859a4288a1c2", size = 491034, upload-time = "2025-05-18T19:04:08.222Z" },
    { url = "https://mirrors.tuna.tsinghua.edu.cn/pypi/web/packages/9b/be/c393df00e6e6e9e623a73551774449f2f23b6ec6a502a3297aeeece2c65a/jiter-0.10.0-cp313-cp313-manylinux_2_17_s390x.manylinux2014_s390x.whl", hash = "sha256:5161e201172de298a8a1baad95eb85db4fb90e902353b1f6a41d64ea64644e25", size = 388529, upload-time = "2025-05-18T19:04:09.566Z" },
    { url = "https://mirrors.tuna.tsinghua.edu.cn/pypi/web/packages/42/3e/df2235c54d365434c7f150b986a6e35f41ebdc2f95acea3036d99613025d/jiter-0.10.0-cp313-cp313-manylinux_2_17_x86_64.manylinux2014_x86_64.whl", hash = "sha256:2e2227db6ba93cb3e2bf67c87e594adde0609f146344e8207e8730364db27041", size = 350671, upload-time = "2025-05-18T19:04:10.98Z" },
    { url = "https://mirrors.tuna.tsinghua.edu.cn/pypi/web/packages/c6/77/71b0b24cbcc28f55ab4dbfe029f9a5b73aeadaba677843fc6dc9ed2b1d0a/jiter-0.10.0-cp313-cp313-manylinux_2_5_i686.manylinux1_i686.whl", hash = "sha256:15acb267ea5e2c64515574b06a8bf393fbfee6a50eb1673614aa45f4613c0cca", size = 390864, upload-time = "2025-05-18T19:04:12.722Z" },
    { url = "https://mirrors.tuna.tsinghua.edu.cn/pypi/web/packages/6a/d3/ef774b6969b9b6178e1d1e7a89a3bd37d241f3d3ec5f8deb37bbd203714a/jiter-0.10.0-cp313-cp313-musllinux_1_1_aarch64.whl", hash = "sha256:901b92f2e2947dc6dfcb52fd624453862e16665ea909a08398dde19c0731b7f4", size = 522989, upload-time = "2025-05-18T19:04:14.261Z" },
    { url = "https://mirrors.tuna.tsinghua.edu.cn/pypi/web/packages/0c/41/9becdb1d8dd5d854142f45a9d71949ed7e87a8e312b0bede2de849388cb9/jiter-0.10.0-cp313-cp313-musllinux_1_1_x86_64.whl", hash = "sha256:d0cb9a125d5a3ec971a094a845eadde2db0de85b33c9f13eb94a0c63d463879e", size = 513495, upload-time = "2025-05-18T19:04:15.603Z" },
    { url = "https://mirrors.tuna.tsinghua.edu.cn/pypi/web/packages/9c/36/3468e5a18238bdedae7c4d19461265b5e9b8e288d3f86cd89d00cbb48686/jiter-0.10.0-cp313-cp313-win32.whl", hash = "sha256:48a403277ad1ee208fb930bdf91745e4d2d6e47253eedc96e2559d1e6527006d", size = 211289, upload-time = "2025-05-18T19:04:17.541Z" },
    { url = "https://mirrors.tuna.tsinghua.edu.cn/pypi/web/packages/7e/07/1c96b623128bcb913706e294adb5f768fb7baf8db5e1338ce7b4ee8c78ef/jiter-0.10.0-cp313-cp313-win_amd64.whl", hash = "sha256:75f9eb72ecb640619c29bf714e78c9c46c9c4eaafd644bf78577ede459f330d4", size = 205074, upload-time = "2025-05-18T19:04:19.21Z" },
    { url = "https://mirrors.tuna.tsinghua.edu.cn/pypi/web/packages/54/46/caa2c1342655f57d8f0f2519774c6d67132205909c65e9aa8255e1d7b4f4/jiter-0.10.0-cp313-cp313t-macosx_11_0_arm64.whl", hash = "sha256:28ed2a4c05a1f32ef0e1d24c2611330219fed727dae01789f4a335617634b1ca", size = 318225, upload-time = "2025-05-18T19:04:20.583Z" },
    { url = "https://mirrors.tuna.tsinghua.edu.cn/pypi/web/packages/43/84/c7d44c75767e18946219ba2d703a5a32ab37b0bc21886a97bc6062e4da42/jiter-0.10.0-cp313-cp313t-manylinux_2_17_x86_64.manylinux2014_x86_64.whl", hash = "sha256:14a4c418b1ec86a195f1ca69da8b23e8926c752b685af665ce30777233dfe070", size = 350235, upload-time = "2025-05-18T19:04:22.363Z" },
    { url = "https://mirrors.tuna.tsinghua.edu.cn/pypi/web/packages/01/16/f5a0135ccd968b480daad0e6ab34b0c7c5ba3bc447e5088152696140dcb3/jiter-0.10.0-cp313-cp313t-win_amd64.whl", hash = "sha256:d7bfed2fe1fe0e4dda6ef682cee888ba444b21e7a6553e03252e4feb6cf0adca", size = 207278, upload-time = "2025-05-18T19:04:23.627Z" },
    { url = "https://mirrors.tuna.tsinghua.edu.cn/pypi/web/packages/1c/9b/1d646da42c3de6c2188fdaa15bce8ecb22b635904fc68be025e21249ba44/jiter-0.10.0-cp314-cp314-macosx_10_12_x86_64.whl", hash = "sha256:5e9251a5e83fab8d87799d3e1a46cb4b7f2919b895c6f4483629ed2446f66522", size = 310866, upload-time = "2025-05-18T19:04:24.891Z" },
    { url = "https://mirrors.tuna.tsinghua.edu.cn/pypi/web/packages/ad/0e/26538b158e8a7c7987e94e7aeb2999e2e82b1f9d2e1f6e9874ddf71ebda0/jiter-0.10.0-cp314-cp314-macosx_11_0_arm64.whl", hash = "sha256:023aa0204126fe5b87ccbcd75c8a0d0261b9abdbbf46d55e7ae9f8e22424eeb8", size = 318772, upload-time = "2025-05-18T19:04:26.161Z" },
    { url = "https://mirrors.tuna.tsinghua.edu.cn/pypi/web/packages/7b/fb/d302893151caa1c2636d6574d213e4b34e31fd077af6050a9c5cbb42f6fb/jiter-0.10.0-cp314-cp314-manylinux_2_17_aarch64.manylinux2014_aarch64.whl", hash = "sha256:3c189c4f1779c05f75fc17c0c1267594ed918996a231593a21a5ca5438445216", size = 344534, upload-time = "2025-05-18T19:04:27.495Z" },
    { url = "https://mirrors.tuna.tsinghua.edu.cn/pypi/web/packages/01/d8/5780b64a149d74e347c5128d82176eb1e3241b1391ac07935693466d6219/jiter-0.10.0-cp314-cp314-manylinux_2_17_armv7l.manylinux2014_armv7l.whl", hash = "sha256:15720084d90d1098ca0229352607cd68256c76991f6b374af96f36920eae13c4", size = 369087, upload-time = "2025-05-18T19:04:28.896Z" },
    { url = "https://mirrors.tuna.tsinghua.edu.cn/pypi/web/packages/e8/5b/f235a1437445160e777544f3ade57544daf96ba7e96c1a5b24a6f7ac7004/jiter-0.10.0-cp314-cp314-manylinux_2_17_ppc64le.manylinux2014_ppc64le.whl", hash = "sha256:e4f2fb68e5f1cfee30e2b2a09549a00683e0fde4c6a2ab88c94072fc33cb7426", size = 490694, upload-time = "2025-05-18T19:04:30.183Z" },
    { url = "https://mirrors.tuna.tsinghua.edu.cn/pypi/web/packages/85/a9/9c3d4617caa2ff89cf61b41e83820c27ebb3f7b5fae8a72901e8cd6ff9be/jiter-0.10.0-cp314-cp314-manylinux_2_17_s390x.manylinux2014_s390x.whl", hash = "sha256:ce541693355fc6da424c08b7edf39a2895f58d6ea17d92cc2b168d20907dee12", size = 388992, upload-time = "2025-05-18T19:04:32.028Z" },
    { url = "https://mirrors.tuna.tsinghua.edu.cn/pypi/web/packages/68/b1/344fd14049ba5c94526540af7eb661871f9c54d5f5601ff41a959b9a0bbd/jiter-0.10.0-cp314-cp314-manylinux_2_17_x86_64.manylinux2014_x86_64.whl", hash = "sha256:31c50c40272e189d50006ad5c73883caabb73d4e9748a688b216e85a9a9ca3b9", size = 351723, upload-time = "2025-05-18T19:04:33.467Z" },
    { url = "https://mirrors.tuna.tsinghua.edu.cn/pypi/web/packages/41/89/4c0e345041186f82a31aee7b9d4219a910df672b9fef26f129f0cda07a29/jiter-0.10.0-cp314-cp314-manylinux_2_5_i686.manylinux1_i686.whl", hash = "sha256:fa3402a2ff9815960e0372a47b75c76979d74402448509ccd49a275fa983ef8a", size = 392215, upload-time = "2025-05-18T19:04:34.827Z" },
    { url = "https://mirrors.tuna.tsinghua.edu.cn/pypi/web/packages/55/58/ee607863e18d3f895feb802154a2177d7e823a7103f000df182e0f718b38/jiter-0.10.0-cp314-cp314-musllinux_1_1_aarch64.whl", hash = "sha256:1956f934dca32d7bb647ea21d06d93ca40868b505c228556d3373cbd255ce853", size = 522762, upload-time = "2025-05-18T19:04:36.19Z" },
    { url = "https://mirrors.tuna.tsinghua.edu.cn/pypi/web/packages/15/d0/9123fb41825490d16929e73c212de9a42913d68324a8ce3c8476cae7ac9d/jiter-0.10.0-cp314-cp314-musllinux_1_1_x86_64.whl", hash = "sha256:fcedb049bdfc555e261d6f65a6abe1d5ad68825b7202ccb9692636c70fcced86", size = 513427, upload-time = "2025-05-18T19:04:37.544Z" },
    { url = "https://mirrors.tuna.tsinghua.edu.cn/pypi/web/packages/d8/b3/2bd02071c5a2430d0b70403a34411fc519c2f227da7b03da9ba6a956f931/jiter-0.10.0-cp314-cp314-win32.whl", hash = "sha256:ac509f7eccca54b2a29daeb516fb95b6f0bd0d0d8084efaf8ed5dfc7b9f0b357", size = 210127, upload-time = "2025-05-18T19:04:38.837Z" },
    { url = "https://mirrors.tuna.tsinghua.edu.cn/pypi/web/packages/03/0c/5fe86614ea050c3ecd728ab4035534387cd41e7c1855ef6c031f1ca93e3f/jiter-0.10.0-cp314-cp314t-macosx_11_0_arm64.whl", hash = "sha256:5ed975b83a2b8639356151cef5c0d597c68376fc4922b45d0eb384ac058cfa00", size = 318527, upload-time = "2025-05-18T19:04:40.612Z" },
    { url = "https://mirrors.tuna.tsinghua.edu.cn/pypi/web/packages/b3/4a/4175a563579e884192ba6e81725fc0448b042024419be8d83aa8a80a3f44/jiter-0.10.0-cp314-cp314t-manylinux_2_17_x86_64.manylinux2014_x86_64.whl", hash = "sha256:3aa96f2abba33dc77f79b4cf791840230375f9534e5fac927ccceb58c5e604a5", size = 354213, upload-time = "2025-05-18T19:04:41.894Z" },
]

[[package]]
name = "json-repair"
version = "0.45.0"
source = { registry = "https://mirrors.tuna.tsinghua.edu.cn/pypi/web/simple" }
sdist = { url = "https://mirrors.tuna.tsinghua.edu.cn/pypi/web/packages/93/37/f1b4166d0968f1c6a195bfb579c6bd466680f66c8460d6dd664d08472dc2/json_repair-0.45.0.tar.gz", hash = "sha256:152b1d9e5096b761a50e3616536a0d10babc1d9957be5b75de789bfbd52c4fa4", size = 33099, upload-time = "2025-05-20T08:41:57.356Z" }
wheels = [
    { url = "https://mirrors.tuna.tsinghua.edu.cn/pypi/web/packages/c2/15/78602a6ccc4b5a9dd3fa031c8ae89ce1ccd89ae09d043b4d0838ddb553c0/json_repair-0.45.0-py3-none-any.whl", hash = "sha256:3e2e00e9634183276fd5250d334051b2ef37c90a7fb376818da7a1404f3393a3", size = 22065, upload-time = "2025-05-20T08:41:55.597Z" },
]

[[package]]
name = "langfuse"
version = "2.60.9"
source = { registry = "https://mirrors.tuna.tsinghua.edu.cn/pypi/web/simple" }
dependencies = [
    { name = "anyio" },
    { name = "backoff" },
    { name = "httpx" },
    { name = "idna" },
    { name = "packaging" },
    { name = "pydantic" },
    { name = "requests" },
    { name = "wrapt" },
]
sdist = { url = "https://mirrors.tuna.tsinghua.edu.cn/pypi/web/packages/06/1a/2443e3715767f1bf9d8cf32d74ac59cfb60e1d9b84e99df13fd656639eb3/langfuse-2.60.9.tar.gz", hash = "sha256:040753346d7df4a0be6967dfc7efe3de313fee362524fe2f801867fcbbca3c98", size = 152684, upload-time = "2025-06-29T09:39:27.628Z" }
wheels = [
    { url = "https://mirrors.tuna.tsinghua.edu.cn/pypi/web/packages/20/50/3aa93fc284ba5f81dcdd00b6414caee338fd45d77fa4959c3e4f838cebc6/langfuse-2.60.9-py3-none-any.whl", hash = "sha256:e4291a66bc579c66d7652da5603ca7f0409536700d7b812e396780b5d9a0685d", size = 275543, upload-time = "2025-06-29T09:39:26.234Z" },
]

[[package]]
name = "markdown-it-py"
version = "3.0.0"
source = { registry = "https://mirrors.tuna.tsinghua.edu.cn/pypi/web/simple" }
dependencies = [
    { name = "mdurl" },
]
sdist = { url = "https://mirrors.tuna.tsinghua.edu.cn/pypi/web/packages/38/71/3b932df36c1a044d397a1f92d1cf91ee0a503d91e470cbd670aa66b07ed0/markdown-it-py-3.0.0.tar.gz", hash = "sha256:e3f60a94fa066dc52ec76661e37c851cb232d92f9886b15cb560aaada2df8feb", size = 74596, upload-time = "2023-06-03T06:41:14.443Z" }
wheels = [
    { url = "https://mirrors.tuna.tsinghua.edu.cn/pypi/web/packages/42/d7/1ec15b46af6af88f19b8e5ffea08fa375d433c998b8a7639e76935c14f1f/markdown_it_py-3.0.0-py3-none-any.whl", hash = "sha256:355216845c60bd96232cd8d8c40e8f9765cc86f46880e43a8fd22dc1a1a8cab1", size = 87528, upload-time = "2023-06-03T06:41:11.019Z" },
]

[[package]]
name = "mcp"
version = "1.9.4"
source = { registry = "https://mirrors.tuna.tsinghua.edu.cn/pypi/web/simple" }
dependencies = [
    { name = "anyio" },
    { name = "httpx" },
    { name = "httpx-sse" },
    { name = "pydantic" },
    { name = "pydantic-settings" },
    { name = "python-multipart" },
    { name = "sse-starlette" },
    { name = "starlette" },
    { name = "uvicorn", marker = "sys_platform != 'emscripten'" },
]
sdist = { url = "https://mirrors.tuna.tsinghua.edu.cn/pypi/web/packages/06/f2/dc2450e566eeccf92d89a00c3e813234ad58e2ba1e31d11467a09ac4f3b9/mcp-1.9.4.tar.gz", hash = "sha256:cfb0bcd1a9535b42edaef89947b9e18a8feb49362e1cc059d6e7fc636f2cb09f", size = 333294, upload-time = "2025-06-12T08:20:30.158Z" }
wheels = [
    { url = "https://mirrors.tuna.tsinghua.edu.cn/pypi/web/packages/97/fc/80e655c955137393c443842ffcc4feccab5b12fa7cb8de9ced90f90e6998/mcp-1.9.4-py3-none-any.whl", hash = "sha256:7fcf36b62936adb8e63f89346bccca1268eeca9bf6dfb562ee10b1dfbda9dac0", size = 130232, upload-time = "2025-06-12T08:20:28.551Z" },
]

[[package]]
name = "mdurl"
version = "0.1.2"
source = { registry = "https://mirrors.tuna.tsinghua.edu.cn/pypi/web/simple" }
sdist = { url = "https://mirrors.tuna.tsinghua.edu.cn/pypi/web/packages/d6/54/cfe61301667036ec958cb99bd3efefba235e65cdeb9c84d24a8293ba1d90/mdurl-0.1.2.tar.gz", hash = "sha256:bb413d29f5eea38f31dd4754dd7377d4465116fb207585f97bf925588687c1ba", size = 8729, upload-time = "2022-08-14T12:40:10.846Z" }
wheels = [
    { url = "https://mirrors.tuna.tsinghua.edu.cn/pypi/web/packages/b3/38/89ba8ad64ae25be8de66a6d463314cf1eb366222074cfda9ee839c56a4b4/mdurl-0.1.2-py3-none-any.whl", hash = "sha256:84008a41e51615a49fc9966191ff91509e3c40b939176e643fd50a5c2196b8f8", size = 9979, upload-time = "2022-08-14T12:40:09.779Z" },
]

[[package]]
name = "multidict"
version = "6.4.4"
source = { registry = "https://mirrors.tuna.tsinghua.edu.cn/pypi/web/simple" }
sdist = { url = "https://mirrors.tuna.tsinghua.edu.cn/pypi/web/packages/91/2f/a3470242707058fe856fe59241eee5635d79087100b7042a867368863a27/multidict-6.4.4.tar.gz", hash = "sha256:69ee9e6ba214b5245031b76233dd95408a0fd57fdb019ddcc1ead4790932a8e8", size = 90183, upload-time = "2025-05-19T14:16:37.381Z" }
wheels = [
    { url = "https://mirrors.tuna.tsinghua.edu.cn/pypi/web/packages/19/1b/4c6e638195851524a63972c5773c7737bea7e47b1ba402186a37773acee2/multidict-6.4.4-cp311-cp311-macosx_10_9_universal2.whl", hash = "sha256:4f5f29794ac0e73d2a06ac03fd18870adc0135a9d384f4a306a951188ed02f95", size = 65515, upload-time = "2025-05-19T14:14:19.767Z" },
    { url = "https://mirrors.tuna.tsinghua.edu.cn/pypi/web/packages/25/d5/10e6bca9a44b8af3c7f920743e5fc0c2bcf8c11bf7a295d4cfe00b08fb46/multidict-6.4.4-cp311-cp311-macosx_10_9_x86_64.whl", hash = "sha256:c04157266344158ebd57b7120d9b0b35812285d26d0e78193e17ef57bfe2979a", size = 38609, upload-time = "2025-05-19T14:14:21.538Z" },
    { url = "https://mirrors.tuna.tsinghua.edu.cn/pypi/web/packages/26/b4/91fead447ccff56247edc7f0535fbf140733ae25187a33621771ee598a18/multidict-6.4.4-cp311-cp311-macosx_11_0_arm64.whl", hash = "sha256:bb61ffd3ab8310d93427e460f565322c44ef12769f51f77277b4abad7b6f7223", size = 37871, upload-time = "2025-05-19T14:14:22.666Z" },
    { url = "https://mirrors.tuna.tsinghua.edu.cn/pypi/web/packages/3b/37/cbc977cae59277e99d15bbda84cc53b5e0c4929ffd91d958347200a42ad0/multidict-6.4.4-cp311-cp311-manylinux_2_17_aarch64.manylinux2014_aarch64.whl", hash = "sha256:5e0ba18a9afd495f17c351d08ebbc4284e9c9f7971d715f196b79636a4d0de44", size = 226661, upload-time = "2025-05-19T14:14:24.124Z" },
    { url = "https://mirrors.tuna.tsinghua.edu.cn/pypi/web/packages/15/cd/7e0b57fbd4dc2fc105169c4ecce5be1a63970f23bb4ec8c721b67e11953d/multidict-6.4.4-cp311-cp311-manylinux_2_17_armv7l.manylinux2014_armv7l.manylinux_2_31_armv7l.whl", hash = "sha256:9faf1b1dcaadf9f900d23a0e6d6c8eadd6a95795a0e57fcca73acce0eb912065", size = 223422, upload-time = "2025-05-19T14:14:25.437Z" },
    { url = "https://mirrors.tuna.tsinghua.edu.cn/pypi/web/packages/f1/01/1de268da121bac9f93242e30cd3286f6a819e5f0b8896511162d6ed4bf8d/multidict-6.4.4-cp311-cp311-manylinux_2_17_ppc64le.manylinux2014_ppc64le.whl", hash = "sha256:a4d1cb1327c6082c4fce4e2a438483390964c02213bc6b8d782cf782c9b1471f", size = 235447, upload-time = "2025-05-19T14:14:26.793Z" },
    { url = "https://mirrors.tuna.tsinghua.edu.cn/pypi/web/packages/d2/8c/8b9a5e4aaaf4f2de14e86181a3a3d7b105077f668b6a06f043ec794f684c/multidict-6.4.4-cp311-cp311-manylinux_2_17_s390x.manylinux2014_s390x.whl", hash = "sha256:941f1bec2f5dbd51feeb40aea654c2747f811ab01bdd3422a48a4e4576b7d76a", size = 231455, upload-time = "2025-05-19T14:14:28.149Z" },
    { url = "https://mirrors.tuna.tsinghua.edu.cn/pypi/web/packages/35/db/e1817dcbaa10b319c412769cf999b1016890849245d38905b73e9c286862/multidict-6.4.4-cp311-cp311-manylinux_2_17_x86_64.manylinux2014_x86_64.whl", hash = "sha256:e5f8a146184da7ea12910a4cec51ef85e44f6268467fb489c3caf0cd512f29c2", size = 223666, upload-time = "2025-05-19T14:14:29.584Z" },
    { url = "https://mirrors.tuna.tsinghua.edu.cn/pypi/web/packages/4a/e1/66e8579290ade8a00e0126b3d9a93029033ffd84f0e697d457ed1814d0fc/multidict-6.4.4-cp311-cp311-manylinux_2_5_i686.manylinux1_i686.manylinux_2_17_i686.manylinux2014_i686.whl", hash = "sha256:232b7237e57ec3c09be97206bfb83a0aa1c5d7d377faa019c68a210fa35831f1", size = 217392, upload-time = "2025-05-19T14:14:30.961Z" },
    { url = "https://mirrors.tuna.tsinghua.edu.cn/pypi/web/packages/7b/6f/f8639326069c24a48c7747c2a5485d37847e142a3f741ff3340c88060a9a/multidict-6.4.4-cp311-cp311-musllinux_1_2_aarch64.whl", hash = "sha256:55ae0721c1513e5e3210bca4fc98456b980b0c2c016679d3d723119b6b202c42", size = 228969, upload-time = "2025-05-19T14:14:32.672Z" },
    { url = "https://mirrors.tuna.tsinghua.edu.cn/pypi/web/packages/d2/c3/3d58182f76b960eeade51c89fcdce450f93379340457a328e132e2f8f9ed/multidict-6.4.4-cp311-cp311-musllinux_1_2_armv7l.whl", hash = "sha256:51d662c072579f63137919d7bb8fc250655ce79f00c82ecf11cab678f335062e", size = 217433, upload-time = "2025-05-19T14:14:34.016Z" },
    { url = "https://mirrors.tuna.tsinghua.edu.cn/pypi/web/packages/e1/4b/f31a562906f3bd375f3d0e83ce314e4a660c01b16c2923e8229b53fba5d7/multidict-6.4.4-cp311-cp311-musllinux_1_2_i686.whl", hash = "sha256:0e05c39962baa0bb19a6b210e9b1422c35c093b651d64246b6c2e1a7e242d9fd", size = 225418, upload-time = "2025-05-19T14:14:35.376Z" },
    { url = "https://mirrors.tuna.tsinghua.edu.cn/pypi/web/packages/99/89/78bb95c89c496d64b5798434a3deee21996114d4d2c28dd65850bf3a691e/multidict-6.4.4-cp311-cp311-musllinux_1_2_ppc64le.whl", hash = "sha256:d5b1cc3ab8c31d9ebf0faa6e3540fb91257590da330ffe6d2393d4208e638925", size = 235042, upload-time = "2025-05-19T14:14:36.723Z" },
    { url = "https://mirrors.tuna.tsinghua.edu.cn/pypi/web/packages/74/91/8780a6e5885a8770442a8f80db86a0887c4becca0e5a2282ba2cae702bc4/multidict-6.4.4-cp311-cp311-musllinux_1_2_s390x.whl", hash = "sha256:93ec84488a384cd7b8a29c2c7f467137d8a73f6fe38bb810ecf29d1ade011a7c", size = 230280, upload-time = "2025-05-19T14:14:38.194Z" },
    { url = "https://mirrors.tuna.tsinghua.edu.cn/pypi/web/packages/68/c1/fcf69cabd542eb6f4b892469e033567ee6991d361d77abdc55e3a0f48349/multidict-6.4.4-cp311-cp311-musllinux_1_2_x86_64.whl", hash = "sha256:b308402608493638763abc95f9dc0030bbd6ac6aff784512e8ac3da73a88af08", size = 223322, upload-time = "2025-05-19T14:14:40.015Z" },
    { url = "https://mirrors.tuna.tsinghua.edu.cn/pypi/web/packages/b8/85/5b80bf4b83d8141bd763e1d99142a9cdfd0db83f0739b4797172a4508014/multidict-6.4.4-cp311-cp311-win32.whl", hash = "sha256:343892a27d1a04d6ae455ecece12904d242d299ada01633d94c4f431d68a8c49", size = 35070, upload-time = "2025-05-19T14:14:41.904Z" },
    { url = "https://mirrors.tuna.tsinghua.edu.cn/pypi/web/packages/09/66/0bed198ffd590ab86e001f7fa46b740d58cf8ff98c2f254e4a36bf8861ad/multidict-6.4.4-cp311-cp311-win_amd64.whl", hash = "sha256:73484a94f55359780c0f458bbd3c39cb9cf9c182552177d2136e828269dee529", size = 38667, upload-time = "2025-05-19T14:14:43.534Z" },
    { url = "https://mirrors.tuna.tsinghua.edu.cn/pypi/web/packages/d2/b5/5675377da23d60875fe7dae6be841787755878e315e2f517235f22f59e18/multidict-6.4.4-cp312-cp312-macosx_10_13_universal2.whl", hash = "sha256:dc388f75a1c00000824bf28b7633e40854f4127ede80512b44c3cfeeea1839a2", size = 64293, upload-time = "2025-05-19T14:14:44.724Z" },
    { url = "https://mirrors.tuna.tsinghua.edu.cn/pypi/web/packages/34/a7/be384a482754bb8c95d2bbe91717bf7ccce6dc38c18569997a11f95aa554/multidict-6.4.4-cp312-cp312-macosx_10_13_x86_64.whl", hash = "sha256:98af87593a666f739d9dba5d0ae86e01b0e1a9cfcd2e30d2d361fbbbd1a9162d", size = 38096, upload-time = "2025-05-19T14:14:45.95Z" },
    { url = "https://mirrors.tuna.tsinghua.edu.cn/pypi/web/packages/66/6d/d59854bb4352306145bdfd1704d210731c1bb2c890bfee31fb7bbc1c4c7f/multidict-6.4.4-cp312-cp312-macosx_11_0_arm64.whl", hash = "sha256:aff4cafea2d120327d55eadd6b7f1136a8e5a0ecf6fb3b6863e8aca32cd8e50a", size = 37214, upload-time = "2025-05-19T14:14:47.158Z" },
    { url = "https://mirrors.tuna.tsinghua.edu.cn/pypi/web/packages/99/e0/c29d9d462d7cfc5fc8f9bf24f9c6843b40e953c0b55e04eba2ad2cf54fba/multidict-6.4.4-cp312-cp312-manylinux_2_17_aarch64.manylinux2014_aarch64.whl", hash = "sha256:169c4ba7858176b797fe551d6e99040c531c775d2d57b31bcf4de6d7a669847f", size = 224686, upload-time = "2025-05-19T14:14:48.366Z" },
    { url = "https://mirrors.tuna.tsinghua.edu.cn/pypi/web/packages/dc/4a/da99398d7fd8210d9de068f9a1b5f96dfaf67d51e3f2521f17cba4ee1012/multidict-6.4.4-cp312-cp312-manylinux_2_17_armv7l.manylinux2014_armv7l.manylinux_2_31_armv7l.whl", hash = "sha256:b9eb4c59c54421a32b3273d4239865cb14ead53a606db066d7130ac80cc8ec93", size = 231061, upload-time = "2025-05-19T14:14:49.952Z" },
    { url = "https://mirrors.tuna.tsinghua.edu.cn/pypi/web/packages/21/f5/ac11add39a0f447ac89353e6ca46666847051103649831c08a2800a14455/multidict-6.4.4-cp312-cp312-manylinux_2_17_ppc64le.manylinux2014_ppc64le.whl", hash = "sha256:7cf3bd54c56aa16fdb40028d545eaa8d051402b61533c21e84046e05513d5780", size = 232412, upload-time = "2025-05-19T14:14:51.812Z" },
    { url = "https://mirrors.tuna.tsinghua.edu.cn/pypi/web/packages/d9/11/4b551e2110cded705a3c13a1d4b6a11f73891eb5a1c449f1b2b6259e58a6/multidict-6.4.4-cp312-cp312-manylinux_2_17_s390x.manylinux2014_s390x.whl", hash = "sha256:f682c42003c7264134bfe886376299db4cc0c6cd06a3295b41b347044bcb5482", size = 231563, upload-time = "2025-05-19T14:14:53.262Z" },
    { url = "https://mirrors.tuna.tsinghua.edu.cn/pypi/web/packages/4c/02/751530c19e78fe73b24c3da66618eda0aa0d7f6e7aa512e46483de6be210/multidict-6.4.4-cp312-cp312-manylinux_2_17_x86_64.manylinux2014_x86_64.whl", hash = "sha256:a920f9cf2abdf6e493c519492d892c362007f113c94da4c239ae88429835bad1", size = 223811, upload-time = "2025-05-19T14:14:55.232Z" },
    { url = "https://mirrors.tuna.tsinghua.edu.cn/pypi/web/packages/c7/cb/2be8a214643056289e51ca356026c7b2ce7225373e7a1f8c8715efee8988/multidict-6.4.4-cp312-cp312-manylinux_2_5_i686.manylinux1_i686.manylinux_2_17_i686.manylinux2014_i686.whl", hash = "sha256:530d86827a2df6504526106b4c104ba19044594f8722d3e87714e847c74a0275", size = 216524, upload-time = "2025-05-19T14:14:57.226Z" },
    { url = "https://mirrors.tuna.tsinghua.edu.cn/pypi/web/packages/19/f3/6d5011ec375c09081f5250af58de85f172bfcaafebff286d8089243c4bd4/multidict-6.4.4-cp312-cp312-musllinux_1_2_aarch64.whl", hash = "sha256:ecde56ea2439b96ed8a8d826b50c57364612ddac0438c39e473fafad7ae1c23b", size = 229012, upload-time = "2025-05-19T14:14:58.597Z" },
    { url = "https://mirrors.tuna.tsinghua.edu.cn/pypi/web/packages/67/9c/ca510785df5cf0eaf5b2a8132d7d04c1ce058dcf2c16233e596ce37a7f8e/multidict-6.4.4-cp312-cp312-musllinux_1_2_armv7l.whl", hash = "sha256:dc8c9736d8574b560634775ac0def6bdc1661fc63fa27ffdfc7264c565bcb4f2", size = 226765, upload-time = "2025-05-19T14:15:00.048Z" },
    { url = "https://mirrors.tuna.tsinghua.edu.cn/pypi/web/packages/36/c8/ca86019994e92a0f11e642bda31265854e6ea7b235642f0477e8c2e25c1f/multidict-6.4.4-cp312-cp312-musllinux_1_2_i686.whl", hash = "sha256:7f3d3b3c34867579ea47cbd6c1f2ce23fbfd20a273b6f9e3177e256584f1eacc", size = 222888, upload-time = "2025-05-19T14:15:01.568Z" },
    { url = "https://mirrors.tuna.tsinghua.edu.cn/pypi/web/packages/c6/67/bc25a8e8bd522935379066950ec4e2277f9b236162a73548a2576d4b9587/multidict-6.4.4-cp312-cp312-musllinux_1_2_ppc64le.whl", hash = "sha256:87a728af265e08f96b6318ebe3c0f68b9335131f461efab2fc64cc84a44aa6ed", size = 234041, upload-time = "2025-05-19T14:15:03.759Z" },
    { url = "https://mirrors.tuna.tsinghua.edu.cn/pypi/web/packages/f1/a0/70c4c2d12857fccbe607b334b7ee28b6b5326c322ca8f73ee54e70d76484/multidict-6.4.4-cp312-cp312-musllinux_1_2_s390x.whl", hash = "sha256:9f193eeda1857f8e8d3079a4abd258f42ef4a4bc87388452ed1e1c4d2b0c8740", size = 231046, upload-time = "2025-05-19T14:15:05.698Z" },
    { url = "https://mirrors.tuna.tsinghua.edu.cn/pypi/web/packages/c1/0f/52954601d02d39742aab01d6b92f53c1dd38b2392248154c50797b4df7f1/multidict-6.4.4-cp312-cp312-musllinux_1_2_x86_64.whl", hash = "sha256:be06e73c06415199200e9a2324a11252a3d62030319919cde5e6950ffeccf72e", size = 227106, upload-time = "2025-05-19T14:15:07.124Z" },
    { url = "https://mirrors.tuna.tsinghua.edu.cn/pypi/web/packages/af/24/679d83ec4379402d28721790dce818e5d6b9f94ce1323a556fb17fa9996c/multidict-6.4.4-cp312-cp312-win32.whl", hash = "sha256:622f26ea6a7e19b7c48dd9228071f571b2fbbd57a8cd71c061e848f281550e6b", size = 35351, upload-time = "2025-05-19T14:15:08.556Z" },
    { url = "https://mirrors.tuna.tsinghua.edu.cn/pypi/web/packages/52/ef/40d98bc5f986f61565f9b345f102409534e29da86a6454eb6b7c00225a13/multidict-6.4.4-cp312-cp312-win_amd64.whl", hash = "sha256:5e2bcda30d5009996ff439e02a9f2b5c3d64a20151d34898c000a6281faa3781", size = 38791, upload-time = "2025-05-19T14:15:09.825Z" },
    { url = "https://mirrors.tuna.tsinghua.edu.cn/pypi/web/packages/df/2a/e166d2ffbf4b10131b2d5b0e458f7cee7d986661caceae0de8753042d4b2/multidict-6.4.4-cp313-cp313-macosx_10_13_universal2.whl", hash = "sha256:82ffabefc8d84c2742ad19c37f02cde5ec2a1ee172d19944d380f920a340e4b9", size = 64123, upload-time = "2025-05-19T14:15:11.044Z" },
    { url = "https://mirrors.tuna.tsinghua.edu.cn/pypi/web/packages/8c/96/e200e379ae5b6f95cbae472e0199ea98913f03d8c9a709f42612a432932c/multidict-6.4.4-cp313-cp313-macosx_10_13_x86_64.whl", hash = "sha256:6a2f58a66fe2c22615ad26156354005391e26a2f3721c3621504cd87c1ea87bf", size = 38049, upload-time = "2025-05-19T14:15:12.902Z" },
    { url = "https://mirrors.tuna.tsinghua.edu.cn/pypi/web/packages/75/fb/47afd17b83f6a8c7fa863c6d23ac5ba6a0e6145ed8a6bcc8da20b2b2c1d2/multidict-6.4.4-cp313-cp313-macosx_11_0_arm64.whl", hash = "sha256:5883d6ee0fd9d8a48e9174df47540b7545909841ac82354c7ae4cbe9952603bd", size = 37078, upload-time = "2025-05-19T14:15:14.282Z" },
    { url = "https://mirrors.tuna.tsinghua.edu.cn/pypi/web/packages/fa/70/1af3143000eddfb19fd5ca5e78393985ed988ac493bb859800fe0914041f/multidict-6.4.4-cp313-cp313-manylinux_2_17_aarch64.manylinux2014_aarch64.whl", hash = "sha256:9abcf56a9511653fa1d052bfc55fbe53dbee8f34e68bd6a5a038731b0ca42d15", size = 224097, upload-time = "2025-05-19T14:15:15.566Z" },
    { url = "https://mirrors.tuna.tsinghua.edu.cn/pypi/web/packages/b1/39/d570c62b53d4fba844e0378ffbcd02ac25ca423d3235047013ba2f6f60f8/multidict-6.4.4-cp313-cp313-manylinux_2_17_armv7l.manylinux2014_armv7l.manylinux_2_31_armv7l.whl", hash = "sha256:6ed5ae5605d4ad5a049fad2a28bb7193400700ce2f4ae484ab702d1e3749c3f9", size = 230768, upload-time = "2025-05-19T14:15:17.308Z" },
    { url = "https://mirrors.tuna.tsinghua.edu.cn/pypi/web/packages/fd/f8/ed88f2c4d06f752b015933055eb291d9bc184936903752c66f68fb3c95a7/multidict-6.4.4-cp313-cp313-manylinux_2_17_ppc64le.manylinux2014_ppc64le.whl", hash = "sha256:bbfcb60396f9bcfa63e017a180c3105b8c123a63e9d1428a36544e7d37ca9e20", size = 231331, upload-time = "2025-05-19T14:15:18.73Z" },
    { url = "https://mirrors.tuna.tsinghua.edu.cn/pypi/web/packages/9c/6f/8e07cffa32f483ab887b0d56bbd8747ac2c1acd00dc0af6fcf265f4a121e/multidict-6.4.4-cp313-cp313-manylinux_2_17_s390x.manylinux2014_s390x.whl", hash = "sha256:b0f1987787f5f1e2076b59692352ab29a955b09ccc433c1f6b8e8e18666f608b", size = 230169, upload-time = "2025-05-19T14:15:20.179Z" },
    { url = "https://mirrors.tuna.tsinghua.edu.cn/pypi/web/packages/e6/2b/5dcf173be15e42f330110875a2668ddfc208afc4229097312212dc9c1236/multidict-6.4.4-cp313-cp313-manylinux_2_17_x86_64.manylinux2014_x86_64.whl", hash = "sha256:1d0121ccce8c812047d8d43d691a1ad7641f72c4f730474878a5aeae1b8ead8c", size = 222947, upload-time = "2025-05-19T14:15:21.714Z" },
    { url = "https://mirrors.tuna.tsinghua.edu.cn/pypi/web/packages/39/75/4ddcbcebe5ebcd6faa770b629260d15840a5fc07ce8ad295a32e14993726/multidict-6.4.4-cp313-cp313-manylinux_2_5_i686.manylinux1_i686.manylinux_2_17_i686.manylinux2014_i686.whl", hash = "sha256:83ec4967114295b8afd120a8eec579920c882831a3e4c3331d591a8e5bfbbc0f", size = 215761, upload-time = "2025-05-19T14:15:23.242Z" },
    { url = "https://mirrors.tuna.tsinghua.edu.cn/pypi/web/packages/6a/c9/55e998ae45ff15c5608e384206aa71a11e1b7f48b64d166db400b14a3433/multidict-6.4.4-cp313-cp313-musllinux_1_2_aarch64.whl", hash = "sha256:995f985e2e268deaf17867801b859a282e0448633f1310e3704b30616d269d69", size = 227605, upload-time = "2025-05-19T14:15:24.763Z" },
    { url = "https://mirrors.tuna.tsinghua.edu.cn/pypi/web/packages/04/49/c2404eac74497503c77071bd2e6f88c7e94092b8a07601536b8dbe99be50/multidict-6.4.4-cp313-cp313-musllinux_1_2_armv7l.whl", hash = "sha256:d832c608f94b9f92a0ec8b7e949be7792a642b6e535fcf32f3e28fab69eeb046", size = 226144, upload-time = "2025-05-19T14:15:26.249Z" },
    { url = "https://mirrors.tuna.tsinghua.edu.cn/pypi/web/packages/62/c5/0cd0c3c6f18864c40846aa2252cd69d308699cb163e1c0d989ca301684da/multidict-6.4.4-cp313-cp313-musllinux_1_2_i686.whl", hash = "sha256:d21c1212171cf7da703c5b0b7a0e85be23b720818aef502ad187d627316d5645", size = 221100, upload-time = "2025-05-19T14:15:28.303Z" },
    { url = "https://mirrors.tuna.tsinghua.edu.cn/pypi/web/packages/71/7b/f2f3887bea71739a046d601ef10e689528d4f911d84da873b6be9194ffea/multidict-6.4.4-cp313-cp313-musllinux_1_2_ppc64le.whl", hash = "sha256:cbebaa076aaecad3d4bb4c008ecc73b09274c952cf6a1b78ccfd689e51f5a5b0", size = 232731, upload-time = "2025-05-19T14:15:30.263Z" },
    { url = "https://mirrors.tuna.tsinghua.edu.cn/pypi/web/packages/e5/b3/d9de808349df97fa75ec1372758701b5800ebad3c46ae377ad63058fbcc6/multidict-6.4.4-cp313-cp313-musllinux_1_2_s390x.whl", hash = "sha256:c93a6fb06cc8e5d3628b2b5fda215a5db01e8f08fc15fadd65662d9b857acbe4", size = 229637, upload-time = "2025-05-19T14:15:33.337Z" },
    { url = "https://mirrors.tuna.tsinghua.edu.cn/pypi/web/packages/5e/57/13207c16b615eb4f1745b44806a96026ef8e1b694008a58226c2d8f5f0a5/multidict-6.4.4-cp313-cp313-musllinux_1_2_x86_64.whl", hash = "sha256:8cd8f81f1310182362fb0c7898145ea9c9b08a71081c5963b40ee3e3cac589b1", size = 225594, upload-time = "2025-05-19T14:15:34.832Z" },
    { url = "https://mirrors.tuna.tsinghua.edu.cn/pypi/web/packages/3a/e4/d23bec2f70221604f5565000632c305fc8f25ba953e8ce2d8a18842b9841/multidict-6.4.4-cp313-cp313-win32.whl", hash = "sha256:3e9f1cd61a0ab857154205fb0b1f3d3ace88d27ebd1409ab7af5096e409614cd", size = 35359, upload-time = "2025-05-19T14:15:36.246Z" },
    { url = "https://mirrors.tuna.tsinghua.edu.cn/pypi/web/packages/a7/7a/cfe1a47632be861b627f46f642c1d031704cc1c0f5c0efbde2ad44aa34bd/multidict-6.4.4-cp313-cp313-win_amd64.whl", hash = "sha256:8ffb40b74400e4455785c2fa37eba434269149ec525fc8329858c862e4b35373", size = 38903, upload-time = "2025-05-19T14:15:37.507Z" },
    { url = "https://mirrors.tuna.tsinghua.edu.cn/pypi/web/packages/68/7b/15c259b0ab49938a0a1c8f3188572802704a779ddb294edc1b2a72252e7c/multidict-6.4.4-cp313-cp313t-macosx_10_13_universal2.whl", hash = "sha256:6a602151dbf177be2450ef38966f4be3467d41a86c6a845070d12e17c858a156", size = 68895, upload-time = "2025-05-19T14:15:38.856Z" },
    { url = "https://mirrors.tuna.tsinghua.edu.cn/pypi/web/packages/f1/7d/168b5b822bccd88142e0a3ce985858fea612404edd228698f5af691020c9/multidict-6.4.4-cp313-cp313t-macosx_10_13_x86_64.whl", hash = "sha256:0d2b9712211b860d123815a80b859075d86a4d54787e247d7fbee9db6832cf1c", size = 40183, upload-time = "2025-05-19T14:15:40.197Z" },
    { url = "https://mirrors.tuna.tsinghua.edu.cn/pypi/web/packages/e0/b7/d4b8d98eb850ef28a4922ba508c31d90715fd9b9da3801a30cea2967130b/multidict-6.4.4-cp313-cp313t-macosx_11_0_arm64.whl", hash = "sha256:d2fa86af59f8fc1972e121ade052145f6da22758f6996a197d69bb52f8204e7e", size = 39592, upload-time = "2025-05-19T14:15:41.508Z" },
    { url = "https://mirrors.tuna.tsinghua.edu.cn/pypi/web/packages/18/28/a554678898a19583548e742080cf55d169733baf57efc48c2f0273a08583/multidict-6.4.4-cp313-cp313t-manylinux_2_17_aarch64.manylinux2014_aarch64.whl", hash = "sha256:50855d03e9e4d66eab6947ba688ffb714616f985838077bc4b490e769e48da51", size = 226071, upload-time = "2025-05-19T14:15:42.877Z" },
    { url = "https://mirrors.tuna.tsinghua.edu.cn/pypi/web/packages/ee/dc/7ba6c789d05c310e294f85329efac1bf5b450338d2542498db1491a264df/multidict-6.4.4-cp313-cp313t-manylinux_2_17_armv7l.manylinux2014_armv7l.manylinux_2_31_armv7l.whl", hash = "sha256:5bce06b83be23225be1905dcdb6b789064fae92499fbc458f59a8c0e68718601", size = 222597, upload-time = "2025-05-19T14:15:44.412Z" },
    { url = "https://mirrors.tuna.tsinghua.edu.cn/pypi/web/packages/24/4f/34eadbbf401b03768dba439be0fb94b0d187facae9142821a3d5599ccb3b/multidict-6.4.4-cp313-cp313t-manylinux_2_17_ppc64le.manylinux2014_ppc64le.whl", hash = "sha256:66ed0731f8e5dfd8369a883b6e564aca085fb9289aacabd9decd70568b9a30de", size = 228253, upload-time = "2025-05-19T14:15:46.474Z" },
    { url = "https://mirrors.tuna.tsinghua.edu.cn/pypi/web/packages/c0/e6/493225a3cdb0d8d80d43a94503fc313536a07dae54a3f030d279e629a2bc/multidict-6.4.4-cp313-cp313t-manylinux_2_17_s390x.manylinux2014_s390x.whl", hash = "sha256:329ae97fc2f56f44d91bc47fe0972b1f52d21c4b7a2ac97040da02577e2daca2", size = 226146, upload-time = "2025-05-19T14:15:48.003Z" },
    { url = "https://mirrors.tuna.tsinghua.edu.cn/pypi/web/packages/2f/70/e411a7254dc3bff6f7e6e004303b1b0591358e9f0b7c08639941e0de8bd6/multidict-6.4.4-cp313-cp313t-manylinux_2_17_x86_64.manylinux2014_x86_64.whl", hash = "sha256:c27e5dcf520923d6474d98b96749e6805f7677e93aaaf62656005b8643f907ab", size = 220585, upload-time = "2025-05-19T14:15:49.546Z" },
    { url = "https://mirrors.tuna.tsinghua.edu.cn/pypi/web/packages/08/8f/beb3ae7406a619100d2b1fb0022c3bb55a8225ab53c5663648ba50dfcd56/multidict-6.4.4-cp313-cp313t-manylinux_2_5_i686.manylinux1_i686.manylinux_2_17_i686.manylinux2014_i686.whl", hash = "sha256:058cc59b9e9b143cc56715e59e22941a5d868c322242278d28123a5d09cdf6b0", size = 212080, upload-time = "2025-05-19T14:15:51.151Z" },
    { url = "https://mirrors.tuna.tsinghua.edu.cn/pypi/web/packages/9c/ec/355124e9d3d01cf8edb072fd14947220f357e1c5bc79c88dff89297e9342/multidict-6.4.4-cp313-cp313t-musllinux_1_2_aarch64.whl", hash = "sha256:69133376bc9a03f8c47343d33f91f74a99c339e8b58cea90433d8e24bb298031", size = 226558, upload-time = "2025-05-19T14:15:52.665Z" },
    { url = "https://mirrors.tuna.tsinghua.edu.cn/pypi/web/packages/fd/22/d2b95cbebbc2ada3be3812ea9287dcc9712d7f1a012fad041770afddb2ad/multidict-6.4.4-cp313-cp313t-musllinux_1_2_armv7l.whl", hash = "sha256:d6b15c55721b1b115c5ba178c77104123745b1417527ad9641a4c5e2047450f0", size = 212168, upload-time = "2025-05-19T14:15:55.279Z" },
    { url = "https://mirrors.tuna.tsinghua.edu.cn/pypi/web/packages/4d/c5/62bfc0b2f9ce88326dbe7179f9824a939c6c7775b23b95de777267b9725c/multidict-6.4.4-cp313-cp313t-musllinux_1_2_i686.whl", hash = "sha256:a887b77f51d3d41e6e1a63cf3bc7ddf24de5939d9ff69441387dfefa58ac2e26", size = 217970, upload-time = "2025-05-19T14:15:56.806Z" },
    { url = "https://mirrors.tuna.tsinghua.edu.cn/pypi/web/packages/79/74/977cea1aadc43ff1c75d23bd5bc4768a8fac98c14e5878d6ee8d6bab743c/multidict-6.4.4-cp313-cp313t-musllinux_1_2_ppc64le.whl", hash = "sha256:632a3bf8f1787f7ef7d3c2f68a7bde5be2f702906f8b5842ad6da9d974d0aab3", size = 226980, upload-time = "2025-05-19T14:15:58.313Z" },
    { url = "https://mirrors.tuna.tsinghua.edu.cn/pypi/web/packages/48/fc/cc4a1a2049df2eb84006607dc428ff237af38e0fcecfdb8a29ca47b1566c/multidict-6.4.4-cp313-cp313t-musllinux_1_2_s390x.whl", hash = "sha256:a145c550900deb7540973c5cdb183b0d24bed6b80bf7bddf33ed8f569082535e", size = 220641, upload-time = "2025-05-19T14:15:59.866Z" },
    { url = "https://mirrors.tuna.tsinghua.edu.cn/pypi/web/packages/3b/6a/a7444d113ab918701988d4abdde373dbdfd2def7bd647207e2bf645c7eac/multidict-6.4.4-cp313-cp313t-musllinux_1_2_x86_64.whl", hash = "sha256:cc5d83c6619ca5c9672cb78b39ed8542f1975a803dee2cda114ff73cbb076edd", size = 221728, upload-time = "2025-05-19T14:16:01.535Z" },
    { url = "https://mirrors.tuna.tsinghua.edu.cn/pypi/web/packages/2b/b0/fdf4c73ad1c55e0f4dbbf2aa59dd37037334091f9a4961646d2b7ac91a86/multidict-6.4.4-cp313-cp313t-win32.whl", hash = "sha256:3312f63261b9df49be9d57aaa6abf53a6ad96d93b24f9cc16cf979956355ce6e", size = 41913, upload-time = "2025-05-19T14:16:03.199Z" },
    { url = "https://mirrors.tuna.tsinghua.edu.cn/pypi/web/packages/8e/92/27989ecca97e542c0d01d05a98a5ae12198a243a9ee12563a0313291511f/multidict-6.4.4-cp313-cp313t-win_amd64.whl", hash = "sha256:ba852168d814b2c73333073e1c7116d9395bea69575a01b0b3c89d2d5a87c8fb", size = 46112, upload-time = "2025-05-19T14:16:04.909Z" },
    { url = "https://mirrors.tuna.tsinghua.edu.cn/pypi/web/packages/84/5d/e17845bb0fa76334477d5de38654d27946d5b5d3695443987a094a71b440/multidict-6.4.4-py3-none-any.whl", hash = "sha256:bd4557071b561a8b3b6075c3ce93cf9bfb6182cb241805c3d66ced3b75eff4ac", size = 10481, upload-time = "2025-05-19T14:16:36.024Z" },
]

[[package]]
name = "openai"
version = "1.79.0"
source = { registry = "https://mirrors.tuna.tsinghua.edu.cn/pypi/web/simple" }
dependencies = [
    { name = "anyio" },
    { name = "distro" },
    { name = "httpx" },
    { name = "jiter" },
    { name = "pydantic" },
    { name = "sniffio" },
    { name = "tqdm" },
    { name = "typing-extensions" },
]
sdist = { url = "https://mirrors.tuna.tsinghua.edu.cn/pypi/web/packages/52/cf/4901077dbbfd0d82a814d721600fa0c3a61a093d7f0bf84d0e4732448dc9/openai-1.79.0.tar.gz", hash = "sha256:e3b627aa82858d3e42d16616edc22aa9f7477ee5eb3e6819e9f44a961d899a4c", size = 444736, upload-time = "2025-05-16T19:49:59.738Z" }
wheels = [
    { url = "https://mirrors.tuna.tsinghua.edu.cn/pypi/web/packages/81/d2/e3992bb7c6641b765c1008e3c96e076e0b50381be2cce344e6ff177bad80/openai-1.79.0-py3-none-any.whl", hash = "sha256:d5050b92d5ef83f869cb8dcd0aca0b2291c3413412500eec40c66981b3966992", size = 683334, upload-time = "2025-05-16T19:49:57.445Z" },
]

[[package]]
name = "openapi-pydantic"
version = "0.5.1"
source = { registry = "https://mirrors.tuna.tsinghua.edu.cn/pypi/web/simple" }
dependencies = [
    { name = "pydantic" },
]
sdist = { url = "https://mirrors.tuna.tsinghua.edu.cn/pypi/web/packages/02/2e/58d83848dd1a79cb92ed8e63f6ba901ca282c5f09d04af9423ec26c56fd7/openapi_pydantic-0.5.1.tar.gz", hash = "sha256:ff6835af6bde7a459fb93eb93bb92b8749b754fc6e51b2f1590a19dc3005ee0d", size = 60892, upload-time = "2025-01-08T19:29:27.083Z" }
wheels = [
    { url = "https://mirrors.tuna.tsinghua.edu.cn/pypi/web/packages/12/cf/03675d8bd8ecbf4445504d8071adab19f5f993676795708e36402ab38263/openapi_pydantic-0.5.1-py3-none-any.whl", hash = "sha256:a3a09ef4586f5bd760a8df7f43028b60cafb6d9f61de2acba9574766255ab146", size = 96381, upload-time = "2025-01-08T19:29:25.275Z" },
]

[[package]]
name = "packaging"
version = "24.2"
source = { registry = "https://mirrors.tuna.tsinghua.edu.cn/pypi/web/simple" }
sdist = { url = "https://mirrors.tuna.tsinghua.edu.cn/pypi/web/packages/d0/63/68dbb6eb2de9cb10ee4c9c14a0148804425e13c4fb20d61cce69f53106da/packaging-24.2.tar.gz", hash = "sha256:c228a6dc5e932d346bc5739379109d49e8853dd8223571c7c5b55260edc0b97f", size = 163950, upload-time = "2024-11-08T09:47:47.202Z" }
wheels = [
    { url = "https://mirrors.tuna.tsinghua.edu.cn/pypi/web/packages/88/ef/eb23f262cca3c0c4eb7ab1933c3b1f03d021f2c48f54763065b6f0e321be/packaging-24.2-py3-none-any.whl", hash = "sha256:09abb1bccd265c01f4a3aa3f7a7db064b36514d2cba19a2f694fe6150451a759", size = 65451, upload-time = "2024-11-08T09:47:44.722Z" },
]

[[package]]
name = "pluggy"
version = "1.6.0"
source = { registry = "https://mirrors.tuna.tsinghua.edu.cn/pypi/web/simple" }
sdist = { url = "https://mirrors.tuna.tsinghua.edu.cn/pypi/web/packages/f9/e2/3e91f31a7d2b083fe6ef3fa267035b518369d9511ffab804f839851d2779/pluggy-1.6.0.tar.gz", hash = "sha256:7dcc130b76258d33b90f61b658791dede3486c3e6bfb003ee5c9bfb396dd22f3", size = 69412, upload-time = "2025-05-15T12:30:07.975Z" }
wheels = [
    { url = "https://mirrors.tuna.tsinghua.edu.cn/pypi/web/packages/54/20/4d324d65cc6d9205fabedc306948156824eb9f0ee1633355a8f7ec5c66bf/pluggy-1.6.0-py3-none-any.whl", hash = "sha256:e920276dd6813095e9377c0bc5566d94c932c33b27a3e3945d8389c374dd4746", size = 20538, upload-time = "2025-05-15T12:30:06.134Z" },
]

[[package]]
name = "pocketflow"
version = "0.0.3"
source = { registry = "https://mirrors.tuna.tsinghua.edu.cn/pypi/web/simple" }
sdist = { url = "https://mirrors.tuna.tsinghua.edu.cn/pypi/web/packages/22/96/2e15fa9d94329032d034337210bd6cc9d060eed59eb0b24dcb1375c0f2ec/pocketflow-0.0.3.tar.gz", hash = "sha256:afadc1c44658bf811668a789dee7053ed654d021c861c58696a2cb6bc4775133", size = 19463, upload-time = "2025-07-28T00:55:55.807Z" }
wheels = [
    { url = "https://mirrors.tuna.tsinghua.edu.cn/pypi/web/packages/00/5e/1f27d937a4983c8783d9255c4880e9b8a5a1774ebc4eb55d4c3f3d112d6b/pocketflow-0.0.3-py3-none-any.whl", hash = "sha256:028795ae5db00f421c97036f7cd5e89fe0654bef2a03032c84fcf6f61a292962", size = 4484, upload-time = "2025-07-28T00:55:54.734Z" },
]

[[package]]
name = "pocketflow-agui"
version = "0.1.0"
source = { registry = "https://mirrors.tuna.tsinghua.edu.cn/pypi/web/simple" }
sdist = { url = "https://mirrors.tuna.tsinghua.edu.cn/pypi/web/packages/f6/6e/b9d7864e5cdfbbd46f4ad450148230c597be9d2f21b1b21d24530580d6bb/pocketflow_agui-0.1.0.tar.gz", hash = "sha256:2b7f973cb87afe52a196adc3634af34a5885a81c46b25f78cb27630343d3da8b", size = 7584, upload-time = "2025-08-01T09:50:32.301Z" }
wheels = [
    { url = "https://mirrors.tuna.tsinghua.edu.cn/pypi/web/packages/00/e6/f72022072cb6e1fa8257e13c7c1d6eca7d9153747cf3fe80011c2f316212/pocketflow_agui-0.1.0-py3-none-any.whl", hash = "sha256:899d1525f24b9a6372191836a1b6c67f39a6637b722d49e60caaa974c1831038", size = 5776, upload-time = "2025-08-01T09:50:30.995Z" },
]

[[package]]
name = "pocketflow-tracing"
version = "0.1.4"
source = { registry = "https://mirrors.tuna.tsinghua.edu.cn/pypi/web/simple" }
dependencies = [
    { name = "langfuse" },
    { name = "pocketflow" },
    { name = "pydantic" },
    { name = "python-dotenv" },
]
sdist = { url = "https://mirrors.tuna.tsinghua.edu.cn/pypi/web/packages/a9/e7/a543a9da4caabad21f6d7f38768d70730cfe6df837bf8ca0e6d9096cff12/pocketflow_tracing-0.1.4.tar.gz", hash = "sha256:5ebb5fa280818e59adc92308ffb0d64bee9e4516e2b321871aa155519d967be7", size = 57015, upload-time = "2025-08-08T15:03:45.703Z" }
wheels = [
    { url = "https://mirrors.tuna.tsinghua.edu.cn/pypi/web/packages/79/d0/1d9c457af822c164e97a75c1911248bb3c1c87ea2c04596aa6066daef87d/pocketflow_tracing-0.1.4-py3-none-any.whl", hash = "sha256:942f8f13a64a0a683f79c9c060fe8cee5d10d14a795fa4f3f75c58e3c57f00d5", size = 30381, upload-time = "2025-08-08T15:03:43.93Z" },
]

[[package]]
name = "propcache"
version = "0.3.1"
source = { registry = "https://mirrors.tuna.tsinghua.edu.cn/pypi/web/simple" }
sdist = { url = "https://mirrors.tuna.tsinghua.edu.cn/pypi/web/packages/07/c8/fdc6686a986feae3541ea23dcaa661bd93972d3940460646c6bb96e21c40/propcache-0.3.1.tar.gz", hash = "sha256:40d980c33765359098837527e18eddefc9a24cea5b45e078a7f3bb5b032c6ecf", size = 43651, upload-time = "2025-03-26T03:06:12.05Z" }
wheels = [
    { url = "https://mirrors.tuna.tsinghua.edu.cn/pypi/web/packages/90/0f/5a5319ee83bd651f75311fcb0c492c21322a7fc8f788e4eef23f44243427/propcache-0.3.1-cp311-cp311-macosx_10_9_universal2.whl", hash = "sha256:7f30241577d2fef2602113b70ef7231bf4c69a97e04693bde08ddab913ba0ce5", size = 80243, upload-time = "2025-03-26T03:04:01.912Z" },
    { url = "https://mirrors.tuna.tsinghua.edu.cn/pypi/web/packages/ce/84/3db5537e0879942783e2256616ff15d870a11d7ac26541336fe1b673c818/propcache-0.3.1-cp311-cp311-macosx_10_9_x86_64.whl", hash = "sha256:43593c6772aa12abc3af7784bff4a41ffa921608dd38b77cf1dfd7f5c4e71371", size = 46503, upload-time = "2025-03-26T03:04:03.704Z" },
    { url = "https://mirrors.tuna.tsinghua.edu.cn/pypi/web/packages/e2/c8/b649ed972433c3f0d827d7f0cf9ea47162f4ef8f4fe98c5f3641a0bc63ff/propcache-0.3.1-cp311-cp311-macosx_11_0_arm64.whl", hash = "sha256:a75801768bbe65499495660b777e018cbe90c7980f07f8aa57d6be79ea6f71da", size = 45934, upload-time = "2025-03-26T03:04:05.257Z" },
    { url = "https://mirrors.tuna.tsinghua.edu.cn/pypi/web/packages/59/f9/4c0a5cf6974c2c43b1a6810c40d889769cc8f84cea676cbe1e62766a45f8/propcache-0.3.1-cp311-cp311-manylinux_2_17_aarch64.manylinux2014_aarch64.whl", hash = "sha256:f6f1324db48f001c2ca26a25fa25af60711e09b9aaf4b28488602776f4f9a744", size = 233633, upload-time = "2025-03-26T03:04:07.044Z" },
    { url = "https://mirrors.tuna.tsinghua.edu.cn/pypi/web/packages/e7/64/66f2f4d1b4f0007c6e9078bd95b609b633d3957fe6dd23eac33ebde4b584/propcache-0.3.1-cp311-cp311-manylinux_2_17_ppc64le.manylinux2014_ppc64le.whl", hash = "sha256:5cdb0f3e1eb6dfc9965d19734d8f9c481b294b5274337a8cb5cb01b462dcb7e0", size = 241124, upload-time = "2025-03-26T03:04:08.676Z" },
    { url = "https://mirrors.tuna.tsinghua.edu.cn/pypi/web/packages/aa/bf/7b8c9fd097d511638fa9b6af3d986adbdf567598a567b46338c925144c1b/propcache-0.3.1-cp311-cp311-manylinux_2_17_s390x.manylinux2014_s390x.whl", hash = "sha256:1eb34d90aac9bfbced9a58b266f8946cb5935869ff01b164573a7634d39fbcb5", size = 240283, upload-time = "2025-03-26T03:04:10.172Z" },
    { url = "https://mirrors.tuna.tsinghua.edu.cn/pypi/web/packages/fa/c9/e85aeeeaae83358e2a1ef32d6ff50a483a5d5248bc38510d030a6f4e2816/propcache-0.3.1-cp311-cp311-manylinux_2_17_x86_64.manylinux2014_x86_64.whl", hash = "sha256:f35c7070eeec2cdaac6fd3fe245226ed2a6292d3ee8c938e5bb645b434c5f256", size = 232498, upload-time = "2025-03-26T03:04:11.616Z" },
    { url = "https://mirrors.tuna.tsinghua.edu.cn/pypi/web/packages/8e/66/acb88e1f30ef5536d785c283af2e62931cb934a56a3ecf39105887aa8905/propcache-0.3.1-cp311-cp311-manylinux_2_5_i686.manylinux1_i686.manylinux_2_17_i686.manylinux2014_i686.whl", hash = "sha256:b23c11c2c9e6d4e7300c92e022046ad09b91fd00e36e83c44483df4afa990073", size = 221486, upload-time = "2025-03-26T03:04:13.102Z" },
    { url = "https://mirrors.tuna.tsinghua.edu.cn/pypi/web/packages/f5/f9/233ddb05ffdcaee4448508ee1d70aa7deff21bb41469ccdfcc339f871427/propcache-0.3.1-cp311-cp311-musllinux_1_2_aarch64.whl", hash = "sha256:3e19ea4ea0bf46179f8a3652ac1426e6dcbaf577ce4b4f65be581e237340420d", size = 222675, upload-time = "2025-03-26T03:04:14.658Z" },
    { url = "https://mirrors.tuna.tsinghua.edu.cn/pypi/web/packages/98/b8/eb977e28138f9e22a5a789daf608d36e05ed93093ef12a12441030da800a/propcache-0.3.1-cp311-cp311-musllinux_1_2_armv7l.whl", hash = "sha256:bd39c92e4c8f6cbf5f08257d6360123af72af9f4da75a690bef50da77362d25f", size = 215727, upload-time = "2025-03-26T03:04:16.207Z" },
    { url = "https://mirrors.tuna.tsinghua.edu.cn/pypi/web/packages/89/2d/5f52d9c579f67b8ee1edd9ec073c91b23cc5b7ff7951a1e449e04ed8fdf3/propcache-0.3.1-cp311-cp311-musllinux_1_2_i686.whl", hash = "sha256:b0313e8b923b3814d1c4a524c93dfecea5f39fa95601f6a9b1ac96cd66f89ea0", size = 217878, upload-time = "2025-03-26T03:04:18.11Z" },
    { url = "https://mirrors.tuna.tsinghua.edu.cn/pypi/web/packages/7a/fd/5283e5ed8a82b00c7a989b99bb6ea173db1ad750bf0bf8dff08d3f4a4e28/propcache-0.3.1-cp311-cp311-musllinux_1_2_ppc64le.whl", hash = "sha256:e861ad82892408487be144906a368ddbe2dc6297074ade2d892341b35c59844a", size = 230558, upload-time = "2025-03-26T03:04:19.562Z" },
    { url = "https://mirrors.tuna.tsinghua.edu.cn/pypi/web/packages/90/38/ab17d75938ef7ac87332c588857422ae126b1c76253f0f5b1242032923ca/propcache-0.3.1-cp311-cp311-musllinux_1_2_s390x.whl", hash = "sha256:61014615c1274df8da5991a1e5da85a3ccb00c2d4701ac6f3383afd3ca47ab0a", size = 233754, upload-time = "2025-03-26T03:04:21.065Z" },
    { url = "https://mirrors.tuna.tsinghua.edu.cn/pypi/web/packages/06/5d/3b921b9c60659ae464137508d3b4c2b3f52f592ceb1964aa2533b32fcf0b/propcache-0.3.1-cp311-cp311-musllinux_1_2_x86_64.whl", hash = "sha256:71ebe3fe42656a2328ab08933d420df5f3ab121772eef78f2dc63624157f0ed9", size = 226088, upload-time = "2025-03-26T03:04:22.718Z" },
    { url = "https://mirrors.tuna.tsinghua.edu.cn/pypi/web/packages/54/6e/30a11f4417d9266b5a464ac5a8c5164ddc9dd153dfa77bf57918165eb4ae/propcache-0.3.1-cp311-cp311-win32.whl", hash = "sha256:58aa11f4ca8b60113d4b8e32d37e7e78bd8af4d1a5b5cb4979ed856a45e62005", size = 40859, upload-time = "2025-03-26T03:04:24.039Z" },
    { url = "https://mirrors.tuna.tsinghua.edu.cn/pypi/web/packages/1d/3a/8a68dd867da9ca2ee9dfd361093e9cb08cb0f37e5ddb2276f1b5177d7731/propcache-0.3.1-cp311-cp311-win_amd64.whl", hash = "sha256:9532ea0b26a401264b1365146c440a6d78269ed41f83f23818d4b79497aeabe7", size = 45153, upload-time = "2025-03-26T03:04:25.211Z" },
    { url = "https://mirrors.tuna.tsinghua.edu.cn/pypi/web/packages/41/aa/ca78d9be314d1e15ff517b992bebbed3bdfef5b8919e85bf4940e57b6137/propcache-0.3.1-cp312-cp312-macosx_10_13_universal2.whl", hash = "sha256:f78eb8422acc93d7b69964012ad7048764bb45a54ba7a39bb9e146c72ea29723", size = 80430, upload-time = "2025-03-26T03:04:26.436Z" },
    { url = "https://mirrors.tuna.tsinghua.edu.cn/pypi/web/packages/1a/d8/f0c17c44d1cda0ad1979af2e593ea290defdde9eaeb89b08abbe02a5e8e1/propcache-0.3.1-cp312-cp312-macosx_10_13_x86_64.whl", hash = "sha256:89498dd49c2f9a026ee057965cdf8192e5ae070ce7d7a7bd4b66a8e257d0c976", size = 46637, upload-time = "2025-03-26T03:04:27.932Z" },
    { url = "https://mirrors.tuna.tsinghua.edu.cn/pypi/web/packages/ae/bd/c1e37265910752e6e5e8a4c1605d0129e5b7933c3dc3cf1b9b48ed83b364/propcache-0.3.1-cp312-cp312-macosx_11_0_arm64.whl", hash = "sha256:09400e98545c998d57d10035ff623266927cb784d13dd2b31fd33b8a5316b85b", size = 46123, upload-time = "2025-03-26T03:04:30.659Z" },
    { url = "https://mirrors.tuna.tsinghua.edu.cn/pypi/web/packages/d4/b0/911eda0865f90c0c7e9f0415d40a5bf681204da5fd7ca089361a64c16b28/propcache-0.3.1-cp312-cp312-manylinux_2_17_aarch64.manylinux2014_aarch64.whl", hash = "sha256:aa8efd8c5adc5a2c9d3b952815ff8f7710cefdcaf5f2c36d26aff51aeca2f12f", size = 243031, upload-time = "2025-03-26T03:04:31.977Z" },
    { url = "https://mirrors.tuna.tsinghua.edu.cn/pypi/web/packages/0a/06/0da53397c76a74271621807265b6eb61fb011451b1ddebf43213df763669/propcache-0.3.1-cp312-cp312-manylinux_2_17_ppc64le.manylinux2014_ppc64le.whl", hash = "sha256:c2fe5c910f6007e716a06d269608d307b4f36e7babee5f36533722660e8c4a70", size = 249100, upload-time = "2025-03-26T03:04:33.45Z" },
    { url = "https://mirrors.tuna.tsinghua.edu.cn/pypi/web/packages/f1/eb/13090e05bf6b963fc1653cdc922133ced467cb4b8dab53158db5a37aa21e/propcache-0.3.1-cp312-cp312-manylinux_2_17_s390x.manylinux2014_s390x.whl", hash = "sha256:a0ab8cf8cdd2194f8ff979a43ab43049b1df0b37aa64ab7eca04ac14429baeb7", size = 250170, upload-time = "2025-03-26T03:04:35.542Z" },
    { url = "https://mirrors.tuna.tsinghua.edu.cn/pypi/web/packages/3b/4c/f72c9e1022b3b043ec7dc475a0f405d4c3e10b9b1d378a7330fecf0652da/propcache-0.3.1-cp312-cp312-manylinux_2_17_x86_64.manylinux2014_x86_64.whl", hash = "sha256:563f9d8c03ad645597b8d010ef4e9eab359faeb11a0a2ac9f7b4bc8c28ebef25", size = 245000, upload-time = "2025-03-26T03:04:37.501Z" },
    { url = "https://mirrors.tuna.tsinghua.edu.cn/pypi/web/packages/e8/fd/970ca0e22acc829f1adf5de3724085e778c1ad8a75bec010049502cb3a86/propcache-0.3.1-cp312-cp312-manylinux_2_5_i686.manylinux1_i686.manylinux_2_17_i686.manylinux2014_i686.whl", hash = "sha256:fb6e0faf8cb6b4beea5d6ed7b5a578254c6d7df54c36ccd3d8b3eb00d6770277", size = 230262, upload-time = "2025-03-26T03:04:39.532Z" },
    { url = "https://mirrors.tuna.tsinghua.edu.cn/pypi/web/packages/c4/42/817289120c6b9194a44f6c3e6b2c3277c5b70bbad39e7df648f177cc3634/propcache-0.3.1-cp312-cp312-musllinux_1_2_aarch64.whl", hash = "sha256:1c5c7ab7f2bb3f573d1cb921993006ba2d39e8621019dffb1c5bc94cdbae81e8", size = 236772, upload-time = "2025-03-26T03:04:41.109Z" },
    { url = "https://mirrors.tuna.tsinghua.edu.cn/pypi/web/packages/7c/9c/3b3942b302badd589ad6b672da3ca7b660a6c2f505cafd058133ddc73918/propcache-0.3.1-cp312-cp312-musllinux_1_2_armv7l.whl", hash = "sha256:050b571b2e96ec942898f8eb46ea4bfbb19bd5502424747e83badc2d4a99a44e", size = 231133, upload-time = "2025-03-26T03:04:42.544Z" },
    { url = "https://mirrors.tuna.tsinghua.edu.cn/pypi/web/packages/98/a1/75f6355f9ad039108ff000dfc2e19962c8dea0430da9a1428e7975cf24b2/propcache-0.3.1-cp312-cp312-musllinux_1_2_i686.whl", hash = "sha256:e1c4d24b804b3a87e9350f79e2371a705a188d292fd310e663483af6ee6718ee", size = 230741, upload-time = "2025-03-26T03:04:44.06Z" },
    { url = "https://mirrors.tuna.tsinghua.edu.cn/pypi/web/packages/67/0c/3e82563af77d1f8731132166da69fdfd95e71210e31f18edce08a1eb11ea/propcache-0.3.1-cp312-cp312-musllinux_1_2_ppc64le.whl", hash = "sha256:e4fe2a6d5ce975c117a6bb1e8ccda772d1e7029c1cca1acd209f91d30fa72815", size = 244047, upload-time = "2025-03-26T03:04:45.983Z" },
    { url = "https://mirrors.tuna.tsinghua.edu.cn/pypi/web/packages/f7/50/9fb7cca01532a08c4d5186d7bb2da6c4c587825c0ae134b89b47c7d62628/propcache-0.3.1-cp312-cp312-musllinux_1_2_s390x.whl", hash = "sha256:feccd282de1f6322f56f6845bf1207a537227812f0a9bf5571df52bb418d79d5", size = 246467, upload-time = "2025-03-26T03:04:47.699Z" },
    { url = "https://mirrors.tuna.tsinghua.edu.cn/pypi/web/packages/a9/02/ccbcf3e1c604c16cc525309161d57412c23cf2351523aedbb280eb7c9094/propcache-0.3.1-cp312-cp312-musllinux_1_2_x86_64.whl", hash = "sha256:ec314cde7314d2dd0510c6787326bbffcbdc317ecee6b7401ce218b3099075a7", size = 241022, upload-time = "2025-03-26T03:04:49.195Z" },
    { url = "https://mirrors.tuna.tsinghua.edu.cn/pypi/web/packages/db/19/e777227545e09ca1e77a6e21274ae9ec45de0f589f0ce3eca2a41f366220/propcache-0.3.1-cp312-cp312-win32.whl", hash = "sha256:7d2d5a0028d920738372630870e7d9644ce437142197f8c827194fca404bf03b", size = 40647, upload-time = "2025-03-26T03:04:50.595Z" },
    { url = "https://mirrors.tuna.tsinghua.edu.cn/pypi/web/packages/24/bb/3b1b01da5dd04c77a204c84e538ff11f624e31431cfde7201d9110b092b1/propcache-0.3.1-cp312-cp312-win_amd64.whl", hash = "sha256:88c423efef9d7a59dae0614eaed718449c09a5ac79a5f224a8b9664d603f04a3", size = 44784, upload-time = "2025-03-26T03:04:51.791Z" },
    { url = "https://mirrors.tuna.tsinghua.edu.cn/pypi/web/packages/58/60/f645cc8b570f99be3cf46714170c2de4b4c9d6b827b912811eff1eb8a412/propcache-0.3.1-cp313-cp313-macosx_10_13_universal2.whl", hash = "sha256:f1528ec4374617a7a753f90f20e2f551121bb558fcb35926f99e3c42367164b8", size = 77865, upload-time = "2025-03-26T03:04:53.406Z" },
    { url = "https://mirrors.tuna.tsinghua.edu.cn/pypi/web/packages/6f/d4/c1adbf3901537582e65cf90fd9c26fde1298fde5a2c593f987112c0d0798/propcache-0.3.1-cp313-cp313-macosx_10_13_x86_64.whl", hash = "sha256:dc1915ec523b3b494933b5424980831b636fe483d7d543f7afb7b3bf00f0c10f", size = 45452, upload-time = "2025-03-26T03:04:54.624Z" },
    { url = "https://mirrors.tuna.tsinghua.edu.cn/pypi/web/packages/d1/b5/fe752b2e63f49f727c6c1c224175d21b7d1727ce1d4873ef1c24c9216830/propcache-0.3.1-cp313-cp313-macosx_11_0_arm64.whl", hash = "sha256:a110205022d077da24e60b3df8bcee73971be9575dec5573dd17ae5d81751111", size = 44800, upload-time = "2025-03-26T03:04:55.844Z" },
    { url = "https://mirrors.tuna.tsinghua.edu.cn/pypi/web/packages/62/37/fc357e345bc1971e21f76597028b059c3d795c5ca7690d7a8d9a03c9708a/propcache-0.3.1-cp313-cp313-manylinux_2_17_aarch64.manylinux2014_aarch64.whl", hash = "sha256:d249609e547c04d190e820d0d4c8ca03ed4582bcf8e4e160a6969ddfb57b62e5", size = 225804, upload-time = "2025-03-26T03:04:57.158Z" },
    { url = "https://mirrors.tuna.tsinghua.edu.cn/pypi/web/packages/0d/f1/16e12c33e3dbe7f8b737809bad05719cff1dccb8df4dafbcff5575002c0e/propcache-0.3.1-cp313-cp313-manylinux_2_17_ppc64le.manylinux2014_ppc64le.whl", hash = "sha256:5ced33d827625d0a589e831126ccb4f5c29dfdf6766cac441d23995a65825dcb", size = 230650, upload-time = "2025-03-26T03:04:58.61Z" },
    { url = "https://mirrors.tuna.tsinghua.edu.cn/pypi/web/packages/3e/a2/018b9f2ed876bf5091e60153f727e8f9073d97573f790ff7cdf6bc1d1fb8/propcache-0.3.1-cp313-cp313-manylinux_2_17_s390x.manylinux2014_s390x.whl", hash = "sha256:4114c4ada8f3181af20808bedb250da6bae56660e4b8dfd9cd95d4549c0962f7", size = 234235, upload-time = "2025-03-26T03:05:00.599Z" },
    { url = "https://mirrors.tuna.tsinghua.edu.cn/pypi/web/packages/45/5f/3faee66fc930dfb5da509e34c6ac7128870631c0e3582987fad161fcb4b1/propcache-0.3.1-cp313-cp313-manylinux_2_17_x86_64.manylinux2014_x86_64.whl", hash = "sha256:975af16f406ce48f1333ec5e912fe11064605d5c5b3f6746969077cc3adeb120", size = 228249, upload-time = "2025-03-26T03:05:02.11Z" },
    { url = "https://mirrors.tuna.tsinghua.edu.cn/pypi/web/packages/62/1e/a0d5ebda5da7ff34d2f5259a3e171a94be83c41eb1e7cd21a2105a84a02e/propcache-0.3.1-cp313-cp313-manylinux_2_5_i686.manylinux1_i686.manylinux_2_17_i686.manylinux2014_i686.whl", hash = "sha256:a34aa3a1abc50740be6ac0ab9d594e274f59960d3ad253cd318af76b996dd654", size = 214964, upload-time = "2025-03-26T03:05:03.599Z" },
    { url = "https://mirrors.tuna.tsinghua.edu.cn/pypi/web/packages/db/a0/d72da3f61ceab126e9be1f3bc7844b4e98c6e61c985097474668e7e52152/propcache-0.3.1-cp313-cp313-musllinux_1_2_aarch64.whl", hash = "sha256:9cec3239c85ed15bfaded997773fdad9fb5662b0a7cbc854a43f291eb183179e", size = 222501, upload-time = "2025-03-26T03:05:05.107Z" },
    { url = "https://mirrors.tuna.tsinghua.edu.cn/pypi/web/packages/18/6d/a008e07ad7b905011253adbbd97e5b5375c33f0b961355ca0a30377504ac/propcache-0.3.1-cp313-cp313-musllinux_1_2_armv7l.whl", hash = "sha256:05543250deac8e61084234d5fc54f8ebd254e8f2b39a16b1dce48904f45b744b", size = 217917, upload-time = "2025-03-26T03:05:06.59Z" },
    { url = "https://mirrors.tuna.tsinghua.edu.cn/pypi/web/packages/98/37/02c9343ffe59e590e0e56dc5c97d0da2b8b19fa747ebacf158310f97a79a/propcache-0.3.1-cp313-cp313-musllinux_1_2_i686.whl", hash = "sha256:5cb5918253912e088edbf023788de539219718d3b10aef334476b62d2b53de53", size = 217089, upload-time = "2025-03-26T03:05:08.1Z" },
    { url = "https://mirrors.tuna.tsinghua.edu.cn/pypi/web/packages/53/1b/d3406629a2c8a5666d4674c50f757a77be119b113eedd47b0375afdf1b42/propcache-0.3.1-cp313-cp313-musllinux_1_2_ppc64le.whl", hash = "sha256:f3bbecd2f34d0e6d3c543fdb3b15d6b60dd69970c2b4c822379e5ec8f6f621d5", size = 228102, upload-time = "2025-03-26T03:05:09.982Z" },
    { url = "https://mirrors.tuna.tsinghua.edu.cn/pypi/web/packages/cd/a7/3664756cf50ce739e5f3abd48febc0be1a713b1f389a502ca819791a6b69/propcache-0.3.1-cp313-cp313-musllinux_1_2_s390x.whl", hash = "sha256:aca63103895c7d960a5b9b044a83f544b233c95e0dcff114389d64d762017af7", size = 230122, upload-time = "2025-03-26T03:05:11.408Z" },
    { url = "https://mirrors.tuna.tsinghua.edu.cn/pypi/web/packages/35/36/0bbabaacdcc26dac4f8139625e930f4311864251276033a52fd52ff2a274/propcache-0.3.1-cp313-cp313-musllinux_1_2_x86_64.whl", hash = "sha256:5a0a9898fdb99bf11786265468571e628ba60af80dc3f6eb89a3545540c6b0ef", size = 226818, upload-time = "2025-03-26T03:05:12.909Z" },
    { url = "https://mirrors.tuna.tsinghua.edu.cn/pypi/web/packages/cc/27/4e0ef21084b53bd35d4dae1634b6d0bad35e9c58ed4f032511acca9d4d26/propcache-0.3.1-cp313-cp313-win32.whl", hash = "sha256:3a02a28095b5e63128bcae98eb59025924f121f048a62393db682f049bf4ac24", size = 40112, upload-time = "2025-03-26T03:05:14.289Z" },
    { url = "https://mirrors.tuna.tsinghua.edu.cn/pypi/web/packages/a6/2c/a54614d61895ba6dd7ac8f107e2b2a0347259ab29cbf2ecc7b94fa38c4dc/propcache-0.3.1-cp313-cp313-win_amd64.whl", hash = "sha256:813fbb8b6aea2fc9659815e585e548fe706d6f663fa73dff59a1677d4595a037", size = 44034, upload-time = "2025-03-26T03:05:15.616Z" },
    { url = "https://mirrors.tuna.tsinghua.edu.cn/pypi/web/packages/5a/a8/0a4fd2f664fc6acc66438370905124ce62e84e2e860f2557015ee4a61c7e/propcache-0.3.1-cp313-cp313t-macosx_10_13_universal2.whl", hash = "sha256:a444192f20f5ce8a5e52761a031b90f5ea6288b1eef42ad4c7e64fef33540b8f", size = 82613, upload-time = "2025-03-26T03:05:16.913Z" },
    { url = "https://mirrors.tuna.tsinghua.edu.cn/pypi/web/packages/4d/e5/5ef30eb2cd81576256d7b6caaa0ce33cd1d2c2c92c8903cccb1af1a4ff2f/propcache-0.3.1-cp313-cp313t-macosx_10_13_x86_64.whl", hash = "sha256:0fbe94666e62ebe36cd652f5fc012abfbc2342de99b523f8267a678e4dfdee3c", size = 47763, upload-time = "2025-03-26T03:05:18.607Z" },
    { url = "https://mirrors.tuna.tsinghua.edu.cn/pypi/web/packages/87/9a/87091ceb048efeba4d28e903c0b15bcc84b7c0bf27dc0261e62335d9b7b8/propcache-0.3.1-cp313-cp313t-macosx_11_0_arm64.whl", hash = "sha256:f011f104db880f4e2166bcdcf7f58250f7a465bc6b068dc84c824a3d4a5c94dc", size = 47175, upload-time = "2025-03-26T03:05:19.85Z" },
    { url = "https://mirrors.tuna.tsinghua.edu.cn/pypi/web/packages/3e/2f/854e653c96ad1161f96194c6678a41bbb38c7947d17768e8811a77635a08/propcache-0.3.1-cp313-cp313t-manylinux_2_17_aarch64.manylinux2014_aarch64.whl", hash = "sha256:3e584b6d388aeb0001d6d5c2bd86b26304adde6d9bb9bfa9c4889805021b96de", size = 292265, upload-time = "2025-03-26T03:05:21.654Z" },
    { url = "https://mirrors.tuna.tsinghua.edu.cn/pypi/web/packages/40/8d/090955e13ed06bc3496ba4a9fb26c62e209ac41973cb0d6222de20c6868f/propcache-0.3.1-cp313-cp313t-manylinux_2_17_ppc64le.manylinux2014_ppc64le.whl", hash = "sha256:8a17583515a04358b034e241f952f1715243482fc2c2945fd99a1b03a0bd77d6", size = 294412, upload-time = "2025-03-26T03:05:23.147Z" },
    { url = "https://mirrors.tuna.tsinghua.edu.cn/pypi/web/packages/39/e6/d51601342e53cc7582449e6a3c14a0479fab2f0750c1f4d22302e34219c6/propcache-0.3.1-cp313-cp313t-manylinux_2_17_s390x.manylinux2014_s390x.whl", hash = "sha256:5aed8d8308215089c0734a2af4f2e95eeb360660184ad3912686c181e500b2e7", size = 294290, upload-time = "2025-03-26T03:05:24.577Z" },
    { url = "https://mirrors.tuna.tsinghua.edu.cn/pypi/web/packages/3b/4d/be5f1a90abc1881884aa5878989a1acdafd379a91d9c7e5e12cef37ec0d7/propcache-0.3.1-cp313-cp313t-manylinux_2_17_x86_64.manylinux2014_x86_64.whl", hash = "sha256:6d8e309ff9a0503ef70dc9a0ebd3e69cf7b3894c9ae2ae81fc10943c37762458", size = 282926, upload-time = "2025-03-26T03:05:26.459Z" },
    { url = "https://mirrors.tuna.tsinghua.edu.cn/pypi/web/packages/57/2b/8f61b998c7ea93a2b7eca79e53f3e903db1787fca9373af9e2cf8dc22f9d/propcache-0.3.1-cp313-cp313t-manylinux_2_5_i686.manylinux1_i686.manylinux_2_17_i686.manylinux2014_i686.whl", hash = "sha256:b655032b202028a582d27aeedc2e813299f82cb232f969f87a4fde491a233f11", size = 267808, upload-time = "2025-03-26T03:05:28.188Z" },
    { url = "https://mirrors.tuna.tsinghua.edu.cn/pypi/web/packages/11/1c/311326c3dfce59c58a6098388ba984b0e5fb0381ef2279ec458ef99bd547/propcache-0.3.1-cp313-cp313t-musllinux_1_2_aarch64.whl", hash = "sha256:9f64d91b751df77931336b5ff7bafbe8845c5770b06630e27acd5dbb71e1931c", size = 290916, upload-time = "2025-03-26T03:05:29.757Z" },
    { url = "https://mirrors.tuna.tsinghua.edu.cn/pypi/web/packages/4b/74/91939924b0385e54dc48eb2e4edd1e4903ffd053cf1916ebc5347ac227f7/propcache-0.3.1-cp313-cp313t-musllinux_1_2_armv7l.whl", hash = "sha256:19a06db789a4bd896ee91ebc50d059e23b3639c25d58eb35be3ca1cbe967c3bf", size = 262661, upload-time = "2025-03-26T03:05:31.472Z" },
    { url = "https://mirrors.tuna.tsinghua.edu.cn/pypi/web/packages/c2/d7/e6079af45136ad325c5337f5dd9ef97ab5dc349e0ff362fe5c5db95e2454/propcache-0.3.1-cp313-cp313t-musllinux_1_2_i686.whl", hash = "sha256:bef100c88d8692864651b5f98e871fb090bd65c8a41a1cb0ff2322db39c96c27", size = 264384, upload-time = "2025-03-26T03:05:32.984Z" },
    { url = "https://mirrors.tuna.tsinghua.edu.cn/pypi/web/packages/b7/d5/ba91702207ac61ae6f1c2da81c5d0d6bf6ce89e08a2b4d44e411c0bbe867/propcache-0.3.1-cp313-cp313t-musllinux_1_2_ppc64le.whl", hash = "sha256:87380fb1f3089d2a0b8b00f006ed12bd41bd858fabfa7330c954c70f50ed8757", size = 291420, upload-time = "2025-03-26T03:05:34.496Z" },
    { url = "https://mirrors.tuna.tsinghua.edu.cn/pypi/web/packages/58/70/2117780ed7edcd7ba6b8134cb7802aada90b894a9810ec56b7bb6018bee7/propcache-0.3.1-cp313-cp313t-musllinux_1_2_s390x.whl", hash = "sha256:e474fc718e73ba5ec5180358aa07f6aded0ff5f2abe700e3115c37d75c947e18", size = 290880, upload-time = "2025-03-26T03:05:36.256Z" },
    { url = "https://mirrors.tuna.tsinghua.edu.cn/pypi/web/packages/4a/1f/ecd9ce27710021ae623631c0146719280a929d895a095f6d85efb6a0be2e/propcache-0.3.1-cp313-cp313t-musllinux_1_2_x86_64.whl", hash = "sha256:17d1c688a443355234f3c031349da69444be052613483f3e4158eef751abcd8a", size = 287407, upload-time = "2025-03-26T03:05:37.799Z" },
    { url = "https://mirrors.tuna.tsinghua.edu.cn/pypi/web/packages/3e/66/2e90547d6b60180fb29e23dc87bd8c116517d4255240ec6d3f7dc23d1926/propcache-0.3.1-cp313-cp313t-win32.whl", hash = "sha256:359e81a949a7619802eb601d66d37072b79b79c2505e6d3fd8b945538411400d", size = 42573, upload-time = "2025-03-26T03:05:39.193Z" },
    { url = "https://mirrors.tuna.tsinghua.edu.cn/pypi/web/packages/cb/8f/50ad8599399d1861b4d2b6b45271f0ef6af1b09b0a2386a46dbaf19c9535/propcache-0.3.1-cp313-cp313t-win_amd64.whl", hash = "sha256:e7fb9a84c9abbf2b2683fa3e7b0d7da4d8ecf139a1c635732a8bda29c5214b0e", size = 46757, upload-time = "2025-03-26T03:05:40.811Z" },
    { url = "https://mirrors.tuna.tsinghua.edu.cn/pypi/web/packages/b8/d3/c3cb8f1d6ae3b37f83e1de806713a9b3642c5895f0215a62e1a4bd6e5e34/propcache-0.3.1-py3-none-any.whl", hash = "sha256:9a8ecf38de50a7f518c21568c80f985e776397b902f1ce0b01f799aba1608b40", size = 12376, upload-time = "2025-03-26T03:06:10.5Z" },
]

[[package]]
name = "pycparser"
version = "2.22"
source = { registry = "https://mirrors.tuna.tsinghua.edu.cn/pypi/web/simple" }
sdist = { url = "https://mirrors.tuna.tsinghua.edu.cn/pypi/web/packages/1d/b2/31537cf4b1ca988837256c910a668b553fceb8f069bedc4b1c826024b52c/pycparser-2.22.tar.gz", hash = "sha256:491c8be9c040f5390f5bf44a5b07752bd07f56edf992381b05c701439eec10f6", size = 172736, upload-time = "2024-03-30T13:22:22.564Z" }
wheels = [
    { url = "https://mirrors.tuna.tsinghua.edu.cn/pypi/web/packages/13/a3/a812df4e2dd5696d1f351d58b8fe16a405b234ad2886a0dab9183fb78109/pycparser-2.22-py3-none-any.whl", hash = "sha256:c3702b6d3dd8c7abc1afa565d7e63d53a1d0bd86cdc24edd75470f4de499cfcc", size = 117552, upload-time = "2024-03-30T13:22:20.476Z" },
]

[[package]]
name = "pydantic"
version = "2.11.4"
source = { registry = "https://mirrors.tuna.tsinghua.edu.cn/pypi/web/simple" }
dependencies = [
    { name = "annotated-types" },
    { name = "pydantic-core" },
    { name = "typing-extensions" },
    { name = "typing-inspection" },
]
sdist = { url = "https://mirrors.tuna.tsinghua.edu.cn/pypi/web/packages/77/ab/5250d56ad03884ab5efd07f734203943c8a8ab40d551e208af81d0257bf2/pydantic-2.11.4.tar.gz", hash = "sha256:32738d19d63a226a52eed76645a98ee07c1f410ee41d93b4afbfa85ed8111c2d", size = 786540, upload-time = "2025-04-29T20:38:55.02Z" }
wheels = [
    { url = "https://mirrors.tuna.tsinghua.edu.cn/pypi/web/packages/e7/12/46b65f3534d099349e38ef6ec98b1a5a81f42536d17e0ba382c28c67ba67/pydantic-2.11.4-py3-none-any.whl", hash = "sha256:d9615eaa9ac5a063471da949c8fc16376a84afb5024688b3ff885693506764eb", size = 443900, upload-time = "2025-04-29T20:38:52.724Z" },
]

[[package]]
name = "pydantic-core"
version = "2.33.2"
source = { registry = "https://mirrors.tuna.tsinghua.edu.cn/pypi/web/simple" }
dependencies = [
    { name = "typing-extensions" },
]
sdist = { url = "https://mirrors.tuna.tsinghua.edu.cn/pypi/web/packages/ad/88/5f2260bdfae97aabf98f1778d43f69574390ad787afb646292a638c923d4/pydantic_core-2.33.2.tar.gz", hash = "sha256:7cb8bc3605c29176e1b105350d2e6474142d7c1bd1d9327c4a9bdb46bf827acc", size = 435195, upload-time = "2025-04-23T18:33:52.104Z" }
wheels = [
    { url = "https://mirrors.tuna.tsinghua.edu.cn/pypi/web/packages/3f/8d/71db63483d518cbbf290261a1fc2839d17ff89fce7089e08cad07ccfce67/pydantic_core-2.33.2-cp311-cp311-macosx_10_12_x86_64.whl", hash = "sha256:4c5b0a576fb381edd6d27f0a85915c6daf2f8138dc5c267a57c08a62900758c7", size = 2028584, upload-time = "2025-04-23T18:31:03.106Z" },
    { url = "https://mirrors.tuna.tsinghua.edu.cn/pypi/web/packages/24/2f/3cfa7244ae292dd850989f328722d2aef313f74ffc471184dc509e1e4e5a/pydantic_core-2.33.2-cp311-cp311-macosx_11_0_arm64.whl", hash = "sha256:e799c050df38a639db758c617ec771fd8fb7a5f8eaaa4b27b101f266b216a246", size = 1855071, upload-time = "2025-04-23T18:31:04.621Z" },
    { url = "https://mirrors.tuna.tsinghua.edu.cn/pypi/web/packages/b3/d3/4ae42d33f5e3f50dd467761304be2fa0a9417fbf09735bc2cce003480f2a/pydantic_core-2.33.2-cp311-cp311-manylinux_2_17_aarch64.manylinux2014_aarch64.whl", hash = "sha256:dc46a01bf8d62f227d5ecee74178ffc448ff4e5197c756331f71efcc66dc980f", size = 1897823, upload-time = "2025-04-23T18:31:06.377Z" },
    { url = "https://mirrors.tuna.tsinghua.edu.cn/pypi/web/packages/f4/f3/aa5976e8352b7695ff808599794b1fba2a9ae2ee954a3426855935799488/pydantic_core-2.33.2-cp311-cp311-manylinux_2_17_armv7l.manylinux2014_armv7l.whl", hash = "sha256:a144d4f717285c6d9234a66778059f33a89096dfb9b39117663fd8413d582dcc", size = 1983792, upload-time = "2025-04-23T18:31:07.93Z" },
    { url = "https://mirrors.tuna.tsinghua.edu.cn/pypi/web/packages/d5/7a/cda9b5a23c552037717f2b2a5257e9b2bfe45e687386df9591eff7b46d28/pydantic_core-2.33.2-cp311-cp311-manylinux_2_17_ppc64le.manylinux2014_ppc64le.whl", hash = "sha256:73cf6373c21bc80b2e0dc88444f41ae60b2f070ed02095754eb5a01df12256de", size = 2136338, upload-time = "2025-04-23T18:31:09.283Z" },
    { url = "https://mirrors.tuna.tsinghua.edu.cn/pypi/web/packages/2b/9f/b8f9ec8dd1417eb9da784e91e1667d58a2a4a7b7b34cf4af765ef663a7e5/pydantic_core-2.33.2-cp311-cp311-manylinux_2_17_s390x.manylinux2014_s390x.whl", hash = "sha256:3dc625f4aa79713512d1976fe9f0bc99f706a9dee21dfd1810b4bbbf228d0e8a", size = 2730998, upload-time = "2025-04-23T18:31:11.7Z" },
    { url = "https://mirrors.tuna.tsinghua.edu.cn/pypi/web/packages/47/bc/cd720e078576bdb8255d5032c5d63ee5c0bf4b7173dd955185a1d658c456/pydantic_core-2.33.2-cp311-cp311-manylinux_2_17_x86_64.manylinux2014_x86_64.whl", hash = "sha256:881b21b5549499972441da4758d662aeea93f1923f953e9cbaff14b8b9565aef", size = 2003200, upload-time = "2025-04-23T18:31:13.536Z" },
    { url = "https://mirrors.tuna.tsinghua.edu.cn/pypi/web/packages/ca/22/3602b895ee2cd29d11a2b349372446ae9727c32e78a94b3d588a40fdf187/pydantic_core-2.33.2-cp311-cp311-manylinux_2_5_i686.manylinux1_i686.whl", hash = "sha256:bdc25f3681f7b78572699569514036afe3c243bc3059d3942624e936ec93450e", size = 2113890, upload-time = "2025-04-23T18:31:15.011Z" },
    { url = "https://mirrors.tuna.tsinghua.edu.cn/pypi/web/packages/ff/e6/e3c5908c03cf00d629eb38393a98fccc38ee0ce8ecce32f69fc7d7b558a7/pydantic_core-2.33.2-cp311-cp311-musllinux_1_1_aarch64.whl", hash = "sha256:fe5b32187cbc0c862ee201ad66c30cf218e5ed468ec8dc1cf49dec66e160cc4d", size = 2073359, upload-time = "2025-04-23T18:31:16.393Z" },
    { url = "https://mirrors.tuna.tsinghua.edu.cn/pypi/web/packages/12/e7/6a36a07c59ebefc8777d1ffdaf5ae71b06b21952582e4b07eba88a421c79/pydantic_core-2.33.2-cp311-cp311-musllinux_1_1_armv7l.whl", hash = "sha256:bc7aee6f634a6f4a95676fcb5d6559a2c2a390330098dba5e5a5f28a2e4ada30", size = 2245883, upload-time = "2025-04-23T18:31:17.892Z" },
    { url = "https://mirrors.tuna.tsinghua.edu.cn/pypi/web/packages/16/3f/59b3187aaa6cc0c1e6616e8045b284de2b6a87b027cce2ffcea073adf1d2/pydantic_core-2.33.2-cp311-cp311-musllinux_1_1_x86_64.whl", hash = "sha256:235f45e5dbcccf6bd99f9f472858849f73d11120d76ea8707115415f8e5ebebf", size = 2241074, upload-time = "2025-04-23T18:31:19.205Z" },
    { url = "https://mirrors.tuna.tsinghua.edu.cn/pypi/web/packages/e0/ed/55532bb88f674d5d8f67ab121a2a13c385df382de2a1677f30ad385f7438/pydantic_core-2.33.2-cp311-cp311-win32.whl", hash = "sha256:6368900c2d3ef09b69cb0b913f9f8263b03786e5b2a387706c5afb66800efd51", size = 1910538, upload-time = "2025-04-23T18:31:20.541Z" },
    { url = "https://mirrors.tuna.tsinghua.edu.cn/pypi/web/packages/fe/1b/25b7cccd4519c0b23c2dd636ad39d381abf113085ce4f7bec2b0dc755eb1/pydantic_core-2.33.2-cp311-cp311-win_amd64.whl", hash = "sha256:1e063337ef9e9820c77acc768546325ebe04ee38b08703244c1309cccc4f1bab", size = 1952909, upload-time = "2025-04-23T18:31:22.371Z" },
    { url = "https://mirrors.tuna.tsinghua.edu.cn/pypi/web/packages/49/a9/d809358e49126438055884c4366a1f6227f0f84f635a9014e2deb9b9de54/pydantic_core-2.33.2-cp311-cp311-win_arm64.whl", hash = "sha256:6b99022f1d19bc32a4c2a0d544fc9a76e3be90f0b3f4af413f87d38749300e65", size = 1897786, upload-time = "2025-04-23T18:31:24.161Z" },
    { url = "https://mirrors.tuna.tsinghua.edu.cn/pypi/web/packages/18/8a/2b41c97f554ec8c71f2a8a5f85cb56a8b0956addfe8b0efb5b3d77e8bdc3/pydantic_core-2.33.2-cp312-cp312-macosx_10_12_x86_64.whl", hash = "sha256:a7ec89dc587667f22b6a0b6579c249fca9026ce7c333fc142ba42411fa243cdc", size = 2009000, upload-time = "2025-04-23T18:31:25.863Z" },
    { url = "https://mirrors.tuna.tsinghua.edu.cn/pypi/web/packages/a1/02/6224312aacb3c8ecbaa959897af57181fb6cf3a3d7917fd44d0f2917e6f2/pydantic_core-2.33.2-cp312-cp312-macosx_11_0_arm64.whl", hash = "sha256:3c6db6e52c6d70aa0d00d45cdb9b40f0433b96380071ea80b09277dba021ddf7", size = 1847996, upload-time = "2025-04-23T18:31:27.341Z" },
    { url = "https://mirrors.tuna.tsinghua.edu.cn/pypi/web/packages/d6/46/6dcdf084a523dbe0a0be59d054734b86a981726f221f4562aed313dbcb49/pydantic_core-2.33.2-cp312-cp312-manylinux_2_17_aarch64.manylinux2014_aarch64.whl", hash = "sha256:4e61206137cbc65e6d5256e1166f88331d3b6238e082d9f74613b9b765fb9025", size = 1880957, upload-time = "2025-04-23T18:31:28.956Z" },
    { url = "https://mirrors.tuna.tsinghua.edu.cn/pypi/web/packages/ec/6b/1ec2c03837ac00886ba8160ce041ce4e325b41d06a034adbef11339ae422/pydantic_core-2.33.2-cp312-cp312-manylinux_2_17_armv7l.manylinux2014_armv7l.whl", hash = "sha256:eb8c529b2819c37140eb51b914153063d27ed88e3bdc31b71198a198e921e011", size = 1964199, upload-time = "2025-04-23T18:31:31.025Z" },
    { url = "https://mirrors.tuna.tsinghua.edu.cn/pypi/web/packages/2d/1d/6bf34d6adb9debd9136bd197ca72642203ce9aaaa85cfcbfcf20f9696e83/pydantic_core-2.33.2-cp312-cp312-manylinux_2_17_ppc64le.manylinux2014_ppc64le.whl", hash = "sha256:c52b02ad8b4e2cf14ca7b3d918f3eb0ee91e63b3167c32591e57c4317e134f8f", size = 2120296, upload-time = "2025-04-23T18:31:32.514Z" },
    { url = "https://mirrors.tuna.tsinghua.edu.cn/pypi/web/packages/e0/94/2bd0aaf5a591e974b32a9f7123f16637776c304471a0ab33cf263cf5591a/pydantic_core-2.33.2-cp312-cp312-manylinux_2_17_s390x.manylinux2014_s390x.whl", hash = "sha256:96081f1605125ba0855dfda83f6f3df5ec90c61195421ba72223de35ccfb2f88", size = 2676109, upload-time = "2025-04-23T18:31:33.958Z" },
    { url = "https://mirrors.tuna.tsinghua.edu.cn/pypi/web/packages/f9/41/4b043778cf9c4285d59742281a769eac371b9e47e35f98ad321349cc5d61/pydantic_core-2.33.2-cp312-cp312-manylinux_2_17_x86_64.manylinux2014_x86_64.whl", hash = "sha256:8f57a69461af2a5fa6e6bbd7a5f60d3b7e6cebb687f55106933188e79ad155c1", size = 2002028, upload-time = "2025-04-23T18:31:39.095Z" },
    { url = "https://mirrors.tuna.tsinghua.edu.cn/pypi/web/packages/cb/d5/7bb781bf2748ce3d03af04d5c969fa1308880e1dca35a9bd94e1a96a922e/pydantic_core-2.33.2-cp312-cp312-manylinux_2_5_i686.manylinux1_i686.whl", hash = "sha256:572c7e6c8bb4774d2ac88929e3d1f12bc45714ae5ee6d9a788a9fb35e60bb04b", size = 2100044, upload-time = "2025-04-23T18:31:41.034Z" },
    { url = "https://mirrors.tuna.tsinghua.edu.cn/pypi/web/packages/fe/36/def5e53e1eb0ad896785702a5bbfd25eed546cdcf4087ad285021a90ed53/pydantic_core-2.33.2-cp312-cp312-musllinux_1_1_aarch64.whl", hash = "sha256:db4b41f9bd95fbe5acd76d89920336ba96f03e149097365afe1cb092fceb89a1", size = 2058881, upload-time = "2025-04-23T18:31:42.757Z" },
    { url = "https://mirrors.tuna.tsinghua.edu.cn/pypi/web/packages/01/6c/57f8d70b2ee57fc3dc8b9610315949837fa8c11d86927b9bb044f8705419/pydantic_core-2.33.2-cp312-cp312-musllinux_1_1_armv7l.whl", hash = "sha256:fa854f5cf7e33842a892e5c73f45327760bc7bc516339fda888c75ae60edaeb6", size = 2227034, upload-time = "2025-04-23T18:31:44.304Z" },
    { url = "https://mirrors.tuna.tsinghua.edu.cn/pypi/web/packages/27/b9/9c17f0396a82b3d5cbea4c24d742083422639e7bb1d5bf600e12cb176a13/pydantic_core-2.33.2-cp312-cp312-musllinux_1_1_x86_64.whl", hash = "sha256:5f483cfb75ff703095c59e365360cb73e00185e01aaea067cd19acffd2ab20ea", size = 2234187, upload-time = "2025-04-23T18:31:45.891Z" },
    { url = "https://mirrors.tuna.tsinghua.edu.cn/pypi/web/packages/b0/6a/adf5734ffd52bf86d865093ad70b2ce543415e0e356f6cacabbc0d9ad910/pydantic_core-2.33.2-cp312-cp312-win32.whl", hash = "sha256:9cb1da0f5a471435a7bc7e439b8a728e8b61e59784b2af70d7c169f8dd8ae290", size = 1892628, upload-time = "2025-04-23T18:31:47.819Z" },
    { url = "https://mirrors.tuna.tsinghua.edu.cn/pypi/web/packages/43/e4/5479fecb3606c1368d496a825d8411e126133c41224c1e7238be58b87d7e/pydantic_core-2.33.2-cp312-cp312-win_amd64.whl", hash = "sha256:f941635f2a3d96b2973e867144fde513665c87f13fe0e193c158ac51bfaaa7b2", size = 1955866, upload-time = "2025-04-23T18:31:49.635Z" },
    { url = "https://mirrors.tuna.tsinghua.edu.cn/pypi/web/packages/0d/24/8b11e8b3e2be9dd82df4b11408a67c61bb4dc4f8e11b5b0fc888b38118b5/pydantic_core-2.33.2-cp312-cp312-win_arm64.whl", hash = "sha256:cca3868ddfaccfbc4bfb1d608e2ccaaebe0ae628e1416aeb9c4d88c001bb45ab", size = 1888894, upload-time = "2025-04-23T18:31:51.609Z" },
    { url = "https://mirrors.tuna.tsinghua.edu.cn/pypi/web/packages/46/8c/99040727b41f56616573a28771b1bfa08a3d3fe74d3d513f01251f79f172/pydantic_core-2.33.2-cp313-cp313-macosx_10_12_x86_64.whl", hash = "sha256:1082dd3e2d7109ad8b7da48e1d4710c8d06c253cbc4a27c1cff4fbcaa97a9e3f", size = 2015688, upload-time = "2025-04-23T18:31:53.175Z" },
    { url = "https://mirrors.tuna.tsinghua.edu.cn/pypi/web/packages/3a/cc/5999d1eb705a6cefc31f0b4a90e9f7fc400539b1a1030529700cc1b51838/pydantic_core-2.33.2-cp313-cp313-macosx_11_0_arm64.whl", hash = "sha256:f517ca031dfc037a9c07e748cefd8d96235088b83b4f4ba8939105d20fa1dcd6", size = 1844808, upload-time = "2025-04-23T18:31:54.79Z" },
    { url = "https://mirrors.tuna.tsinghua.edu.cn/pypi/web/packages/6f/5e/a0a7b8885c98889a18b6e376f344da1ef323d270b44edf8174d6bce4d622/pydantic_core-2.33.2-cp313-cp313-manylinux_2_17_aarch64.manylinux2014_aarch64.whl", hash = "sha256:0a9f2c9dd19656823cb8250b0724ee9c60a82f3cdf68a080979d13092a3b0fef", size = 1885580, upload-time = "2025-04-23T18:31:57.393Z" },
    { url = "https://mirrors.tuna.tsinghua.edu.cn/pypi/web/packages/3b/2a/953581f343c7d11a304581156618c3f592435523dd9d79865903272c256a/pydantic_core-2.33.2-cp313-cp313-manylinux_2_17_armv7l.manylinux2014_armv7l.whl", hash = "sha256:2b0a451c263b01acebe51895bfb0e1cc842a5c666efe06cdf13846c7418caa9a", size = 1973859, upload-time = "2025-04-23T18:31:59.065Z" },
    { url = "https://mirrors.tuna.tsinghua.edu.cn/pypi/web/packages/e6/55/f1a813904771c03a3f97f676c62cca0c0a4138654107c1b61f19c644868b/pydantic_core-2.33.2-cp313-cp313-manylinux_2_17_ppc64le.manylinux2014_ppc64le.whl", hash = "sha256:1ea40a64d23faa25e62a70ad163571c0b342b8bf66d5fa612ac0dec4f069d916", size = 2120810, upload-time = "2025-04-23T18:32:00.78Z" },
    { url = "https://mirrors.tuna.tsinghua.edu.cn/pypi/web/packages/aa/c3/053389835a996e18853ba107a63caae0b9deb4a276c6b472931ea9ae6e48/pydantic_core-2.33.2-cp313-cp313-manylinux_2_17_s390x.manylinux2014_s390x.whl", hash = "sha256:0fb2d542b4d66f9470e8065c5469ec676978d625a8b7a363f07d9a501a9cb36a", size = 2676498, upload-time = "2025-04-23T18:32:02.418Z" },
    { url = "https://mirrors.tuna.tsinghua.edu.cn/pypi/web/packages/eb/3c/f4abd740877a35abade05e437245b192f9d0ffb48bbbbd708df33d3cda37/pydantic_core-2.33.2-cp313-cp313-manylinux_2_17_x86_64.manylinux2014_x86_64.whl", hash = "sha256:9fdac5d6ffa1b5a83bca06ffe7583f5576555e6c8b3a91fbd25ea7780f825f7d", size = 2000611, upload-time = "2025-04-23T18:32:04.152Z" },
    { url = "https://mirrors.tuna.tsinghua.edu.cn/pypi/web/packages/59/a7/63ef2fed1837d1121a894d0ce88439fe3e3b3e48c7543b2a4479eb99c2bd/pydantic_core-2.33.2-cp313-cp313-manylinux_2_5_i686.manylinux1_i686.whl", hash = "sha256:04a1a413977ab517154eebb2d326da71638271477d6ad87a769102f7c2488c56", size = 2107924, upload-time = "2025-04-23T18:32:06.129Z" },
    { url = "https://mirrors.tuna.tsinghua.edu.cn/pypi/web/packages/04/8f/2551964ef045669801675f1cfc3b0d74147f4901c3ffa42be2ddb1f0efc4/pydantic_core-2.33.2-cp313-cp313-musllinux_1_1_aarch64.whl", hash = "sha256:c8e7af2f4e0194c22b5b37205bfb293d166a7344a5b0d0eaccebc376546d77d5", size = 2063196, upload-time = "2025-04-23T18:32:08.178Z" },
    { url = "https://mirrors.tuna.tsinghua.edu.cn/pypi/web/packages/26/bd/d9602777e77fc6dbb0c7db9ad356e9a985825547dce5ad1d30ee04903918/pydantic_core-2.33.2-cp313-cp313-musllinux_1_1_armv7l.whl", hash = "sha256:5c92edd15cd58b3c2d34873597a1e20f13094f59cf88068adb18947df5455b4e", size = 2236389, upload-time = "2025-04-23T18:32:10.242Z" },
    { url = "https://mirrors.tuna.tsinghua.edu.cn/pypi/web/packages/42/db/0e950daa7e2230423ab342ae918a794964b053bec24ba8af013fc7c94846/pydantic_core-2.33.2-cp313-cp313-musllinux_1_1_x86_64.whl", hash = "sha256:65132b7b4a1c0beded5e057324b7e16e10910c106d43675d9bd87d4f38dde162", size = 2239223, upload-time = "2025-04-23T18:32:12.382Z" },
    { url = "https://mirrors.tuna.tsinghua.edu.cn/pypi/web/packages/58/4d/4f937099c545a8a17eb52cb67fe0447fd9a373b348ccfa9a87f141eeb00f/pydantic_core-2.33.2-cp313-cp313-win32.whl", hash = "sha256:52fb90784e0a242bb96ec53f42196a17278855b0f31ac7c3cc6f5c1ec4811849", size = 1900473, upload-time = "2025-04-23T18:32:14.034Z" },
    { url = "https://mirrors.tuna.tsinghua.edu.cn/pypi/web/packages/a0/75/4a0a9bac998d78d889def5e4ef2b065acba8cae8c93696906c3a91f310ca/pydantic_core-2.33.2-cp313-cp313-win_amd64.whl", hash = "sha256:c083a3bdd5a93dfe480f1125926afcdbf2917ae714bdb80b36d34318b2bec5d9", size = 1955269, upload-time = "2025-04-23T18:32:15.783Z" },
    { url = "https://mirrors.tuna.tsinghua.edu.cn/pypi/web/packages/f9/86/1beda0576969592f1497b4ce8e7bc8cbdf614c352426271b1b10d5f0aa64/pydantic_core-2.33.2-cp313-cp313-win_arm64.whl", hash = "sha256:e80b087132752f6b3d714f041ccf74403799d3b23a72722ea2e6ba2e892555b9", size = 1893921, upload-time = "2025-04-23T18:32:18.473Z" },
    { url = "https://mirrors.tuna.tsinghua.edu.cn/pypi/web/packages/a4/7d/e09391c2eebeab681df2b74bfe6c43422fffede8dc74187b2b0bf6fd7571/pydantic_core-2.33.2-cp313-cp313t-macosx_11_0_arm64.whl", hash = "sha256:61c18fba8e5e9db3ab908620af374db0ac1baa69f0f32df4f61ae23f15e586ac", size = 1806162, upload-time = "2025-04-23T18:32:20.188Z" },
    { url = "https://mirrors.tuna.tsinghua.edu.cn/pypi/web/packages/f1/3d/847b6b1fed9f8ed3bb95a9ad04fbd0b212e832d4f0f50ff4d9ee5a9f15cf/pydantic_core-2.33.2-cp313-cp313t-manylinux_2_17_x86_64.manylinux2014_x86_64.whl", hash = "sha256:95237e53bb015f67b63c91af7518a62a8660376a6a0db19b89acc77a4d6199f5", size = 1981560, upload-time = "2025-04-23T18:32:22.354Z" },
    { url = "https://mirrors.tuna.tsinghua.edu.cn/pypi/web/packages/6f/9a/e73262f6c6656262b5fdd723ad90f518f579b7bc8622e43a942eec53c938/pydantic_core-2.33.2-cp313-cp313t-win_amd64.whl", hash = "sha256:c2fc0a768ef76c15ab9238afa6da7f69895bb5d1ee83aeea2e3509af4472d0b9", size = 1935777, upload-time = "2025-04-23T18:32:25.088Z" },
    { url = "https://mirrors.tuna.tsinghua.edu.cn/pypi/web/packages/7b/27/d4ae6487d73948d6f20dddcd94be4ea43e74349b56eba82e9bdee2d7494c/pydantic_core-2.33.2-pp311-pypy311_pp73-macosx_10_12_x86_64.whl", hash = "sha256:dd14041875d09cc0f9308e37a6f8b65f5585cf2598a53aa0123df8b129d481f8", size = 2025200, upload-time = "2025-04-23T18:33:14.199Z" },
    { url = "https://mirrors.tuna.tsinghua.edu.cn/pypi/web/packages/f1/b8/b3cb95375f05d33801024079b9392a5ab45267a63400bf1866e7ce0f0de4/pydantic_core-2.33.2-pp311-pypy311_pp73-macosx_11_0_arm64.whl", hash = "sha256:d87c561733f66531dced0da6e864f44ebf89a8fba55f31407b00c2f7f9449593", size = 1859123, upload-time = "2025-04-23T18:33:16.555Z" },
    { url = "https://mirrors.tuna.tsinghua.edu.cn/pypi/web/packages/05/bc/0d0b5adeda59a261cd30a1235a445bf55c7e46ae44aea28f7bd6ed46e091/pydantic_core-2.33.2-pp311-pypy311_pp73-manylinux_2_17_aarch64.manylinux2014_aarch64.whl", hash = "sha256:2f82865531efd18d6e07a04a17331af02cb7a651583c418df8266f17a63c6612", size = 1892852, upload-time = "2025-04-23T18:33:18.513Z" },
    { url = "https://mirrors.tuna.tsinghua.edu.cn/pypi/web/packages/3e/11/d37bdebbda2e449cb3f519f6ce950927b56d62f0b84fd9cb9e372a26a3d5/pydantic_core-2.33.2-pp311-pypy311_pp73-manylinux_2_17_x86_64.manylinux2014_x86_64.whl", hash = "sha256:2bfb5112df54209d820d7bf9317c7a6c9025ea52e49f46b6a2060104bba37de7", size = 2067484, upload-time = "2025-04-23T18:33:20.475Z" },
    { url = "https://mirrors.tuna.tsinghua.edu.cn/pypi/web/packages/8c/55/1f95f0a05ce72ecb02a8a8a1c3be0579bbc29b1d5ab68f1378b7bebc5057/pydantic_core-2.33.2-pp311-pypy311_pp73-manylinux_2_5_i686.manylinux1_i686.whl", hash = "sha256:64632ff9d614e5eecfb495796ad51b0ed98c453e447a76bcbeeb69615079fc7e", size = 2108896, upload-time = "2025-04-23T18:33:22.501Z" },
    { url = "https://mirrors.tuna.tsinghua.edu.cn/pypi/web/packages/53/89/2b2de6c81fa131f423246a9109d7b2a375e83968ad0800d6e57d0574629b/pydantic_core-2.33.2-pp311-pypy311_pp73-musllinux_1_1_aarch64.whl", hash = "sha256:f889f7a40498cc077332c7ab6b4608d296d852182211787d4f3ee377aaae66e8", size = 2069475, upload-time = "2025-04-23T18:33:24.528Z" },
    { url = "https://mirrors.tuna.tsinghua.edu.cn/pypi/web/packages/b8/e9/1f7efbe20d0b2b10f6718944b5d8ece9152390904f29a78e68d4e7961159/pydantic_core-2.33.2-pp311-pypy311_pp73-musllinux_1_1_armv7l.whl", hash = "sha256:de4b83bb311557e439b9e186f733f6c645b9417c84e2eb8203f3f820a4b988bf", size = 2239013, upload-time = "2025-04-23T18:33:26.621Z" },
    { url = "https://mirrors.tuna.tsinghua.edu.cn/pypi/web/packages/3c/b2/5309c905a93811524a49b4e031e9851a6b00ff0fb668794472ea7746b448/pydantic_core-2.33.2-pp311-pypy311_pp73-musllinux_1_1_x86_64.whl", hash = "sha256:82f68293f055f51b51ea42fafc74b6aad03e70e191799430b90c13d643059ebb", size = 2238715, upload-time = "2025-04-23T18:33:28.656Z" },
    { url = "https://mirrors.tuna.tsinghua.edu.cn/pypi/web/packages/32/56/8a7ca5d2cd2cda1d245d34b1c9a942920a718082ae8e54e5f3e5a58b7add/pydantic_core-2.33.2-pp311-pypy311_pp73-win_amd64.whl", hash = "sha256:329467cecfb529c925cf2bbd4d60d2c509bc2fb52a20c1045bf09bb70971a9c1", size = 2066757, upload-time = "2025-04-23T18:33:30.645Z" },
]

[[package]]
name = "pydantic-settings"
version = "2.9.1"
source = { registry = "https://mirrors.tuna.tsinghua.edu.cn/pypi/web/simple" }
dependencies = [
    { name = "pydantic" },
    { name = "python-dotenv" },
    { name = "typing-inspection" },
]
sdist = { url = "https://mirrors.tuna.tsinghua.edu.cn/pypi/web/packages/67/1d/42628a2c33e93f8e9acbde0d5d735fa0850f3e6a2f8cb1eb6c40b9a732ac/pydantic_settings-2.9.1.tar.gz", hash = "sha256:c509bf79d27563add44e8446233359004ed85066cd096d8b510f715e6ef5d268", size = 163234, upload-time = "2025-04-18T16:44:48.265Z" }
wheels = [
    { url = "https://mirrors.tuna.tsinghua.edu.cn/pypi/web/packages/b6/5f/d6d641b490fd3ec2c4c13b4244d68deea3a1b970a97be64f34fb5504ff72/pydantic_settings-2.9.1-py3-none-any.whl", hash = "sha256:59b4f431b1defb26fe620c71a7d3968a710d719f5f4cdbbdb7926edeb770f6ef", size = 44356, upload-time = "2025-04-18T16:44:46.617Z" },
]

[[package]]
name = "pygments"
version = "2.19.1"
source = { registry = "https://mirrors.tuna.tsinghua.edu.cn/pypi/web/simple" }
sdist = { url = "https://mirrors.tuna.tsinghua.edu.cn/pypi/web/packages/7c/2d/c3338d48ea6cc0feb8446d8e6937e1408088a72a39937982cc6111d17f84/pygments-2.19.1.tar.gz", hash = "sha256:61c16d2a8576dc0649d9f39e089b5f02bcd27fba10d8fb4dcc28173f7a45151f", size = 4968581, upload-time = "2025-01-06T17:26:30.443Z" }
wheels = [
    { url = "https://mirrors.tuna.tsinghua.edu.cn/pypi/web/packages/8a/0b/9fcc47d19c48b59121088dd6da2488a49d5f72dacf8262e2790a1d2c7d15/pygments-2.19.1-py3-none-any.whl", hash = "sha256:9ea1544ad55cecf4b8242fab6dd35a93bbce657034b0611ee383099054ab6d8c", size = 1225293, upload-time = "2025-01-06T17:26:25.553Z" },
]

[[package]]
name = "pytest"
version = "8.4.1"
source = { registry = "https://mirrors.tuna.tsinghua.edu.cn/pypi/web/simple" }
dependencies = [
    { name = "colorama", marker = "sys_platform == 'win32'" },
    { name = "iniconfig" },
    { name = "packaging" },
    { name = "pluggy" },
    { name = "pygments" },
]
sdist = { url = "https://mirrors.tuna.tsinghua.edu.cn/pypi/web/packages/08/ba/45911d754e8eba3d5a841a5ce61a65a685ff1798421ac054f85aa8747dfb/pytest-8.4.1.tar.gz", hash = "sha256:7c67fd69174877359ed9371ec3af8a3d2b04741818c51e5e99cc1742251fa93c", size = 1517714, upload-time = "2025-06-18T05:48:06.109Z" }
wheels = [
    { url = "https://mirrors.tuna.tsinghua.edu.cn/pypi/web/packages/29/16/c8a903f4c4dffe7a12843191437d7cd8e32751d5de349d45d3fe69544e87/pytest-8.4.1-py3-none-any.whl", hash = "sha256:539c70ba6fcead8e78eebbf1115e8b589e7565830d7d006a8723f19ac8a0afb7", size = 365474, upload-time = "2025-06-18T05:48:03.955Z" },
]

[[package]]
name = "pytest-asyncio"
version = "1.1.0"
source = { registry = "https://mirrors.tuna.tsinghua.edu.cn/pypi/web/simple" }
dependencies = [
    { name = "pytest" },
]
sdist = { url = "https://mirrors.tuna.tsinghua.edu.cn/pypi/web/packages/4e/51/f8794af39eeb870e87a8c8068642fc07bce0c854d6865d7dd0f2a9d338c2/pytest_asyncio-1.1.0.tar.gz", hash = "sha256:796aa822981e01b68c12e4827b8697108f7205020f24b5793b3c41555dab68ea", size = 46652, upload-time = "2025-07-16T04:29:26.393Z" }
wheels = [
    { url = "https://mirrors.tuna.tsinghua.edu.cn/pypi/web/packages/c7/9d/bf86eddabf8c6c9cb1ea9a869d6873b46f105a5d292d3a6f7071f5b07935/pytest_asyncio-1.1.0-py3-none-any.whl", hash = "sha256:5fe2d69607b0bd75c656d1211f969cadba035030156745ee09e7d71740e58ecf", size = 15157, upload-time = "2025-07-16T04:29:24.929Z" },
]

[[package]]
name = "python-dotenv"
version = "1.1.0"
source = { registry = "https://mirrors.tuna.tsinghua.edu.cn/pypi/web/simple" }
sdist = { url = "https://mirrors.tuna.tsinghua.edu.cn/pypi/web/packages/88/2c/7bb1416c5620485aa793f2de31d3df393d3686aa8a8506d11e10e13c5baf/python_dotenv-1.1.0.tar.gz", hash = "sha256:41f90bc6f5f177fb41f53e87666db362025010eb28f60a01c9143bfa33a2b2d5", size = 39920, upload-time = "2025-03-25T10:14:56.835Z" }
wheels = [
    { url = "https://mirrors.tuna.tsinghua.edu.cn/pypi/web/packages/1e/18/98a99ad95133c6a6e2005fe89faedf294a748bd5dc803008059409ac9b1e/python_dotenv-1.1.0-py3-none-any.whl", hash = "sha256:d7c01d9e2293916c18baf562d95698754b0dbbb5e74d457c45d4f6561fb9d55d", size = 20256, upload-time = "2025-03-25T10:14:55.034Z" },
]

[[package]]
name = "python-multipart"
version = "0.0.20"
source = { registry = "https://mirrors.tuna.tsinghua.edu.cn/pypi/web/simple" }
sdist = { url = "https://mirrors.tuna.tsinghua.edu.cn/pypi/web/packages/f3/87/f44d7c9f274c7ee665a29b885ec97089ec5dc034c7f3fafa03da9e39a09e/python_multipart-0.0.20.tar.gz", hash = "sha256:8dd0cab45b8e23064ae09147625994d090fa46f5b0d1e13af944c331a7fa9d13", size = 37158, upload-time = "2024-12-16T19:45:46.972Z" }
wheels = [
    { url = "https://mirrors.tuna.tsinghua.edu.cn/pypi/web/packages/45/58/38b5afbc1a800eeea951b9285d3912613f2603bdf897a4ab0f4bd7f405fc/python_multipart-0.0.20-py3-none-any.whl", hash = "sha256:8a62d3a8335e06589fe01f2a3e178cdcc632f3fbe0d492ad9ee0ec35aab1f104", size = 24546, upload-time = "2024-12-16T19:45:44.423Z" },
]

[[package]]
name = "pyyaml"
version = "6.0.2"
source = { registry = "https://mirrors.tuna.tsinghua.edu.cn/pypi/web/simple" }
sdist = { url = "https://mirrors.tuna.tsinghua.edu.cn/pypi/web/packages/54/ed/79a089b6be93607fa5cdaedf301d7dfb23af5f25c398d5ead2525b063e17/pyyaml-6.0.2.tar.gz", hash = "sha256:d584d9ec91ad65861cc08d42e834324ef890a082e591037abe114850ff7bbc3e", size = 130631, upload-time = "2024-08-06T20:33:50.674Z" }
wheels = [
    { url = "https://mirrors.tuna.tsinghua.edu.cn/pypi/web/packages/f8/aa/7af4e81f7acba21a4c6be026da38fd2b872ca46226673c89a758ebdc4fd2/PyYAML-6.0.2-cp311-cp311-macosx_10_9_x86_64.whl", hash = "sha256:cc1c1159b3d456576af7a3e4d1ba7e6924cb39de8f67111c735f6fc832082774", size = 184612, upload-time = "2024-08-06T20:32:03.408Z" },
    { url = "https://mirrors.tuna.tsinghua.edu.cn/pypi/web/packages/8b/62/b9faa998fd185f65c1371643678e4d58254add437edb764a08c5a98fb986/PyYAML-6.0.2-cp311-cp311-macosx_11_0_arm64.whl", hash = "sha256:1e2120ef853f59c7419231f3bf4e7021f1b936f6ebd222406c3b60212205d2ee", size = 172040, upload-time = "2024-08-06T20:32:04.926Z" },
    { url = "https://mirrors.tuna.tsinghua.edu.cn/pypi/web/packages/ad/0c/c804f5f922a9a6563bab712d8dcc70251e8af811fce4524d57c2c0fd49a4/PyYAML-6.0.2-cp311-cp311-manylinux_2_17_aarch64.manylinux2014_aarch64.whl", hash = "sha256:5d225db5a45f21e78dd9358e58a98702a0302f2659a3c6cd320564b75b86f47c", size = 736829, upload-time = "2024-08-06T20:32:06.459Z" },
    { url = "https://mirrors.tuna.tsinghua.edu.cn/pypi/web/packages/51/16/6af8d6a6b210c8e54f1406a6b9481febf9c64a3109c541567e35a49aa2e7/PyYAML-6.0.2-cp311-cp311-manylinux_2_17_s390x.manylinux2014_s390x.whl", hash = "sha256:5ac9328ec4831237bec75defaf839f7d4564be1e6b25ac710bd1a96321cc8317", size = 764167, upload-time = "2024-08-06T20:32:08.338Z" },
    { url = "https://mirrors.tuna.tsinghua.edu.cn/pypi/web/packages/75/e4/2c27590dfc9992f73aabbeb9241ae20220bd9452df27483b6e56d3975cc5/PyYAML-6.0.2-cp311-cp311-manylinux_2_17_x86_64.manylinux2014_x86_64.whl", hash = "sha256:3ad2a3decf9aaba3d29c8f537ac4b243e36bef957511b4766cb0057d32b0be85", size = 762952, upload-time = "2024-08-06T20:32:14.124Z" },
    { url = "https://mirrors.tuna.tsinghua.edu.cn/pypi/web/packages/9b/97/ecc1abf4a823f5ac61941a9c00fe501b02ac3ab0e373c3857f7d4b83e2b6/PyYAML-6.0.2-cp311-cp311-musllinux_1_1_aarch64.whl", hash = "sha256:ff3824dc5261f50c9b0dfb3be22b4567a6f938ccce4587b38952d85fd9e9afe4", size = 735301, upload-time = "2024-08-06T20:32:16.17Z" },
    { url = "https://mirrors.tuna.tsinghua.edu.cn/pypi/web/packages/45/73/0f49dacd6e82c9430e46f4a027baa4ca205e8b0a9dce1397f44edc23559d/PyYAML-6.0.2-cp311-cp311-musllinux_1_1_x86_64.whl", hash = "sha256:797b4f722ffa07cc8d62053e4cff1486fa6dc094105d13fea7b1de7d8bf71c9e", size = 756638, upload-time = "2024-08-06T20:32:18.555Z" },
    { url = "https://mirrors.tuna.tsinghua.edu.cn/pypi/web/packages/22/5f/956f0f9fc65223a58fbc14459bf34b4cc48dec52e00535c79b8db361aabd/PyYAML-6.0.2-cp311-cp311-win32.whl", hash = "sha256:11d8f3dd2b9c1207dcaf2ee0bbbfd5991f571186ec9cc78427ba5bd32afae4b5", size = 143850, upload-time = "2024-08-06T20:32:19.889Z" },
    { url = "https://mirrors.tuna.tsinghua.edu.cn/pypi/web/packages/ed/23/8da0bbe2ab9dcdd11f4f4557ccaf95c10b9811b13ecced089d43ce59c3c8/PyYAML-6.0.2-cp311-cp311-win_amd64.whl", hash = "sha256:e10ce637b18caea04431ce14fabcf5c64a1c61ec9c56b071a4b7ca131ca52d44", size = 161980, upload-time = "2024-08-06T20:32:21.273Z" },
    { url = "https://mirrors.tuna.tsinghua.edu.cn/pypi/web/packages/86/0c/c581167fc46d6d6d7ddcfb8c843a4de25bdd27e4466938109ca68492292c/PyYAML-6.0.2-cp312-cp312-macosx_10_9_x86_64.whl", hash = "sha256:c70c95198c015b85feafc136515252a261a84561b7b1d51e3384e0655ddf25ab", size = 183873, upload-time = "2024-08-06T20:32:25.131Z" },
    { url = "https://mirrors.tuna.tsinghua.edu.cn/pypi/web/packages/a8/0c/38374f5bb272c051e2a69281d71cba6fdb983413e6758b84482905e29a5d/PyYAML-6.0.2-cp312-cp312-macosx_11_0_arm64.whl", hash = "sha256:ce826d6ef20b1bc864f0a68340c8b3287705cae2f8b4b1d932177dcc76721725", size = 173302, upload-time = "2024-08-06T20:32:26.511Z" },
    { url = "https://mirrors.tuna.tsinghua.edu.cn/pypi/web/packages/c3/93/9916574aa8c00aa06bbac729972eb1071d002b8e158bd0e83a3b9a20a1f7/PyYAML-6.0.2-cp312-cp312-manylinux_2_17_aarch64.manylinux2014_aarch64.whl", hash = "sha256:1f71ea527786de97d1a0cc0eacd1defc0985dcf6b3f17bb77dcfc8c34bec4dc5", size = 739154, upload-time = "2024-08-06T20:32:28.363Z" },
    { url = "https://mirrors.tuna.tsinghua.edu.cn/pypi/web/packages/95/0f/b8938f1cbd09739c6da569d172531567dbcc9789e0029aa070856f123984/PyYAML-6.0.2-cp312-cp312-manylinux_2_17_s390x.manylinux2014_s390x.whl", hash = "sha256:9b22676e8097e9e22e36d6b7bda33190d0d400f345f23d4065d48f4ca7ae0425", size = 766223, upload-time = "2024-08-06T20:32:30.058Z" },
    { url = "https://mirrors.tuna.tsinghua.edu.cn/pypi/web/packages/b9/2b/614b4752f2e127db5cc206abc23a8c19678e92b23c3db30fc86ab731d3bd/PyYAML-6.0.2-cp312-cp312-manylinux_2_17_x86_64.manylinux2014_x86_64.whl", hash = "sha256:80bab7bfc629882493af4aa31a4cfa43a4c57c83813253626916b8c7ada83476", size = 767542, upload-time = "2024-08-06T20:32:31.881Z" },
    { url = "https://mirrors.tuna.tsinghua.edu.cn/pypi/web/packages/d4/00/dd137d5bcc7efea1836d6264f049359861cf548469d18da90cd8216cf05f/PyYAML-6.0.2-cp312-cp312-musllinux_1_1_aarch64.whl", hash = "sha256:0833f8694549e586547b576dcfaba4a6b55b9e96098b36cdc7ebefe667dfed48", size = 731164, upload-time = "2024-08-06T20:32:37.083Z" },
    { url = "https://mirrors.tuna.tsinghua.edu.cn/pypi/web/packages/c9/1f/4f998c900485e5c0ef43838363ba4a9723ac0ad73a9dc42068b12aaba4e4/PyYAML-6.0.2-cp312-cp312-musllinux_1_1_x86_64.whl", hash = "sha256:8b9c7197f7cb2738065c481a0461e50ad02f18c78cd75775628afb4d7137fb3b", size = 756611, upload-time = "2024-08-06T20:32:38.898Z" },
    { url = "https://mirrors.tuna.tsinghua.edu.cn/pypi/web/packages/df/d1/f5a275fdb252768b7a11ec63585bc38d0e87c9e05668a139fea92b80634c/PyYAML-6.0.2-cp312-cp312-win32.whl", hash = "sha256:ef6107725bd54b262d6dedcc2af448a266975032bc85ef0172c5f059da6325b4", size = 140591, upload-time = "2024-08-06T20:32:40.241Z" },
    { url = "https://mirrors.tuna.tsinghua.edu.cn/pypi/web/packages/0c/e8/4f648c598b17c3d06e8753d7d13d57542b30d56e6c2dedf9c331ae56312e/PyYAML-6.0.2-cp312-cp312-win_amd64.whl", hash = "sha256:7e7401d0de89a9a855c839bc697c079a4af81cf878373abd7dc625847d25cbd8", size = 156338, upload-time = "2024-08-06T20:32:41.93Z" },
    { url = "https://mirrors.tuna.tsinghua.edu.cn/pypi/web/packages/ef/e3/3af305b830494fa85d95f6d95ef7fa73f2ee1cc8ef5b495c7c3269fb835f/PyYAML-6.0.2-cp313-cp313-macosx_10_13_x86_64.whl", hash = "sha256:efdca5630322a10774e8e98e1af481aad470dd62c3170801852d752aa7a783ba", size = 181309, upload-time = "2024-08-06T20:32:43.4Z" },
    { url = "https://mirrors.tuna.tsinghua.edu.cn/pypi/web/packages/45/9f/3b1c20a0b7a3200524eb0076cc027a970d320bd3a6592873c85c92a08731/PyYAML-6.0.2-cp313-cp313-macosx_11_0_arm64.whl", hash = "sha256:50187695423ffe49e2deacb8cd10510bc361faac997de9efef88badc3bb9e2d1", size = 171679, upload-time = "2024-08-06T20:32:44.801Z" },
    { url = "https://mirrors.tuna.tsinghua.edu.cn/pypi/web/packages/7c/9a/337322f27005c33bcb656c655fa78325b730324c78620e8328ae28b64d0c/PyYAML-6.0.2-cp313-cp313-manylinux_2_17_aarch64.manylinux2014_aarch64.whl", hash = "sha256:0ffe8360bab4910ef1b9e87fb812d8bc0a308b0d0eef8c8f44e0254ab3b07133", size = 733428, upload-time = "2024-08-06T20:32:46.432Z" },
    { url = "https://mirrors.tuna.tsinghua.edu.cn/pypi/web/packages/a3/69/864fbe19e6c18ea3cc196cbe5d392175b4cf3d5d0ac1403ec3f2d237ebb5/PyYAML-6.0.2-cp313-cp313-manylinux_2_17_s390x.manylinux2014_s390x.whl", hash = "sha256:17e311b6c678207928d649faa7cb0d7b4c26a0ba73d41e99c4fff6b6c3276484", size = 763361, upload-time = "2024-08-06T20:32:51.188Z" },
    { url = "https://mirrors.tuna.tsinghua.edu.cn/pypi/web/packages/04/24/b7721e4845c2f162d26f50521b825fb061bc0a5afcf9a386840f23ea19fa/PyYAML-6.0.2-cp313-cp313-manylinux_2_17_x86_64.manylinux2014_x86_64.whl", hash = "sha256:70b189594dbe54f75ab3a1acec5f1e3faa7e8cf2f1e08d9b561cb41b845f69d5", size = 759523, upload-time = "2024-08-06T20:32:53.019Z" },
    { url = "https://mirrors.tuna.tsinghua.edu.cn/pypi/web/packages/2b/b2/e3234f59ba06559c6ff63c4e10baea10e5e7df868092bf9ab40e5b9c56b6/PyYAML-6.0.2-cp313-cp313-musllinux_1_1_aarch64.whl", hash = "sha256:41e4e3953a79407c794916fa277a82531dd93aad34e29c2a514c2c0c5fe971cc", size = 726660, upload-time = "2024-08-06T20:32:54.708Z" },
    { url = "https://mirrors.tuna.tsinghua.edu.cn/pypi/web/packages/fe/0f/25911a9f080464c59fab9027482f822b86bf0608957a5fcc6eaac85aa515/PyYAML-6.0.2-cp313-cp313-musllinux_1_1_x86_64.whl", hash = "sha256:68ccc6023a3400877818152ad9a1033e3db8625d899c72eacb5a668902e4d652", size = 751597, upload-time = "2024-08-06T20:32:56.985Z" },
    { url = "https://mirrors.tuna.tsinghua.edu.cn/pypi/web/packages/14/0d/e2c3b43bbce3cf6bd97c840b46088a3031085179e596d4929729d8d68270/PyYAML-6.0.2-cp313-cp313-win32.whl", hash = "sha256:bc2fa7c6b47d6bc618dd7fb02ef6fdedb1090ec036abab80d4681424b84c1183", size = 140527, upload-time = "2024-08-06T20:33:03.001Z" },
    { url = "https://mirrors.tuna.tsinghua.edu.cn/pypi/web/packages/fa/de/02b54f42487e3d3c6efb3f89428677074ca7bf43aae402517bc7cca949f3/PyYAML-6.0.2-cp313-cp313-win_amd64.whl", hash = "sha256:8388ee1976c416731879ac16da0aff3f63b286ffdd57cdeb95f3f2e085687563", size = 156446, upload-time = "2024-08-06T20:33:04.33Z" },
]

[[package]]
name = "requests"
version = "2.32.4"
source = { registry = "https://mirrors.tuna.tsinghua.edu.cn/pypi/web/simple" }
dependencies = [
    { name = "certifi" },
    { name = "charset-normalizer" },
    { name = "idna" },
    { name = "urllib3" },
]
sdist = { url = "https://mirrors.tuna.tsinghua.edu.cn/pypi/web/packages/e1/0a/929373653770d8a0d7ea76c37de6e41f11eb07559b103b1c02cafb3f7cf8/requests-2.32.4.tar.gz", hash = "sha256:27d0316682c8a29834d3264820024b62a36942083d52caf2f14c0591336d3422", size = 135258, upload-time = "2025-06-09T16:43:07.34Z" }
wheels = [
    { url = "https://mirrors.tuna.tsinghua.edu.cn/pypi/web/packages/7c/e4/56027c4a6b4ae70ca9de302488c5ca95ad4a39e190093d6c1a8ace08341b/requests-2.32.4-py3-none-any.whl", hash = "sha256:27babd3cda2a6d50b30443204ee89830707d396671944c998b5975b031ac2b2c", size = 64847, upload-time = "2025-06-09T16:43:05.728Z" },
]

[[package]]
name = "rich"
version = "14.0.0"
source = { registry = "https://mirrors.tuna.tsinghua.edu.cn/pypi/web/simple" }
dependencies = [
    { name = "markdown-it-py" },
    { name = "pygments" },
]
sdist = { url = "https://mirrors.tuna.tsinghua.edu.cn/pypi/web/packages/a1/53/830aa4c3066a8ab0ae9a9955976fb770fe9c6102117c8ec4ab3ea62d89e8/rich-14.0.0.tar.gz", hash = "sha256:82f1bc23a6a21ebca4ae0c45af9bdbc492ed20231dcb63f297d6d1021a9d5725", size = 224078, upload-time = "2025-03-30T14:15:14.23Z" }
wheels = [
    { url = "https://mirrors.tuna.tsinghua.edu.cn/pypi/web/packages/0d/9b/63f4c7ebc259242c89b3acafdb37b41d1185c07ff0011164674e9076b491/rich-14.0.0-py3-none-any.whl", hash = "sha256:1c9491e1951aac09caffd42f448ee3d04e58923ffe14993f6e83068dc395d7e0", size = 243229, upload-time = "2025-03-30T14:15:12.283Z" },
]

[[package]]
name = "shellingham"
version = "1.5.4"
source = { registry = "https://mirrors.tuna.tsinghua.edu.cn/pypi/web/simple" }
sdist = { url = "https://mirrors.tuna.tsinghua.edu.cn/pypi/web/packages/58/15/8b3609fd3830ef7b27b655beb4b4e9c62313a4e8da8c676e142cc210d58e/shellingham-1.5.4.tar.gz", hash = "sha256:8dbca0739d487e5bd35ab3ca4b36e11c4078f3a234bfce294b0a0291363404de", size = 10310, upload-time = "2023-10-24T04:13:40.426Z" }
wheels = [
    { url = "https://mirrors.tuna.tsinghua.edu.cn/pypi/web/packages/e0/f9/0595336914c5619e5f28a1fb793285925a8cd4b432c9da0a987836c7f822/shellingham-1.5.4-py2.py3-none-any.whl", hash = "sha256:7ecfff8f2fd72616f7481040475a65b2bf8af90a56c89140852d1120324e8686", size = 9755, upload-time = "2023-10-24T04:13:38.866Z" },
]

[[package]]
name = "sniffio"
version = "1.3.1"
source = { registry = "https://mirrors.tuna.tsinghua.edu.cn/pypi/web/simple" }
sdist = { url = "https://mirrors.tuna.tsinghua.edu.cn/pypi/web/packages/a2/87/a6771e1546d97e7e041b6ae58d80074f81b7d5121207425c964ddf5cfdbd/sniffio-1.3.1.tar.gz", hash = "sha256:f4324edc670a0f49750a81b895f35c3adb843cca46f0530f79fc1babb23789dc", size = 20372, upload-time = "2024-02-25T23:20:04.057Z" }
wheels = [
    { url = "https://mirrors.tuna.tsinghua.edu.cn/pypi/web/packages/e9/44/75a9c9421471a6c4805dbf2356f7c181a29c1879239abab1ea2cc8f38b40/sniffio-1.3.1-py3-none-any.whl", hash = "sha256:2f6da418d1f1e0fddd844478f41680e794e6051915791a034ff65e5f100525a2", size = 10235, upload-time = "2024-02-25T23:20:01.196Z" },
]

[[package]]
name = "sse-starlette"
version = "2.3.6"
source = { registry = "https://mirrors.tuna.tsinghua.edu.cn/pypi/web/simple" }
dependencies = [
    { name = "anyio" },
]
sdist = { url = "https://mirrors.tuna.tsinghua.edu.cn/pypi/web/packages/8c/f4/989bc70cb8091eda43a9034ef969b25145291f3601703b82766e5172dfed/sse_starlette-2.3.6.tar.gz", hash = "sha256:0382336f7d4ec30160cf9ca0518962905e1b69b72d6c1c995131e0a703b436e3", size = 18284, upload-time = "2025-05-30T13:34:12.914Z" }
wheels = [
    { url = "https://mirrors.tuna.tsinghua.edu.cn/pypi/web/packages/81/05/78850ac6e79af5b9508f8841b0f26aa9fd329a1ba00bf65453c2d312bcc8/sse_starlette-2.3.6-py3-none-any.whl", hash = "sha256:d49a8285b182f6e2228e2609c350398b2ca2c36216c2675d875f81e93548f760", size = 10606, upload-time = "2025-05-30T13:34:11.703Z" },
]

[[package]]
name = "starlette"
version = "0.45.3"
source = { registry = "https://mirrors.tuna.tsinghua.edu.cn/pypi/web/simple" }
dependencies = [
    { name = "anyio" },
]
sdist = { url = "https://mirrors.tuna.tsinghua.edu.cn/pypi/web/packages/ff/fb/2984a686808b89a6781526129a4b51266f678b2d2b97ab2d325e56116df8/starlette-0.45.3.tar.gz", hash = "sha256:2cbcba2a75806f8a41c722141486f37c28e30a0921c5f6fe4346cb0dcee1302f", size = 2574076, upload-time = "2025-01-24T11:17:36.535Z" }
wheels = [
    { url = "https://mirrors.tuna.tsinghua.edu.cn/pypi/web/packages/d9/61/f2b52e107b1fc8944b33ef56bf6ac4ebbe16d91b94d2b87ce013bf63fb84/starlette-0.45.3-py3-none-any.whl", hash = "sha256:dfb6d332576f136ec740296c7e8bb8c8a7125044e7c6da30744718880cdd059d", size = 71507, upload-time = "2025-01-24T11:17:34.182Z" },
]

[[package]]
name = "tqdm"
version = "4.67.1"
source = { registry = "https://mirrors.tuna.tsinghua.edu.cn/pypi/web/simple" }
dependencies = [
    { name = "colorama", marker = "sys_platform == 'win32'" },
]
sdist = { url = "https://mirrors.tuna.tsinghua.edu.cn/pypi/web/packages/a8/4b/29b4ef32e036bb34e4ab51796dd745cdba7ed47ad142a9f4a1eb8e0c744d/tqdm-4.67.1.tar.gz", hash = "sha256:f8aef9c52c08c13a65f30ea34f4e5aac3fd1a34959879d7e59e63027286627f2", size = 169737, upload-time = "2024-11-24T20:12:22.481Z" }
wheels = [
    { url = "https://mirrors.tuna.tsinghua.edu.cn/pypi/web/packages/d0/30/dc54f88dd4a2b5dc8a0279bdd7270e735851848b762aeb1c1184ed1f6b14/tqdm-4.67.1-py3-none-any.whl", hash = "sha256:26445eca388f82e72884e0d580d5464cd801a3ea01e63e5601bdff9ba6a48de2", size = 78540, upload-time = "2024-11-24T20:12:19.698Z" },
]

[[package]]
name = "typer"
version = "0.16.0"
source = { registry = "https://mirrors.tuna.tsinghua.edu.cn/pypi/web/simple" }
dependencies = [
    { name = "click" },
    { name = "rich" },
    { name = "shellingham" },
    { name = "typing-extensions" },
]
sdist = { url = "https://mirrors.tuna.tsinghua.edu.cn/pypi/web/packages/c5/8c/7d682431efca5fd290017663ea4588bf6f2c6aad085c7f108c5dbc316e70/typer-0.16.0.tar.gz", hash = "sha256:af377ffaee1dbe37ae9440cb4e8f11686ea5ce4e9bae01b84ae7c63b87f1dd3b", size = 102625, upload-time = "2025-05-26T14:30:31.824Z" }
wheels = [
    { url = "https://mirrors.tuna.tsinghua.edu.cn/pypi/web/packages/76/42/3efaf858001d2c2913de7f354563e3a3a2f0decae3efe98427125a8f441e/typer-0.16.0-py3-none-any.whl", hash = "sha256:1f79bed11d4d02d4310e3c1b7ba594183bcedb0ac73b27a9e5f28f6fb5b98855", size = 46317, upload-time = "2025-05-26T14:30:30.523Z" },
]

[[package]]
name = "typing-extensions"
version = "4.13.2"
source = { registry = "https://mirrors.tuna.tsinghua.edu.cn/pypi/web/simple" }
sdist = { url = "https://mirrors.tuna.tsinghua.edu.cn/pypi/web/packages/f6/37/23083fcd6e35492953e8d2aaaa68b860eb422b34627b13f2ce3eb6106061/typing_extensions-4.13.2.tar.gz", hash = "sha256:e6c81219bd689f51865d9e372991c540bda33a0379d5573cddb9a3a23f7caaef", size = 106967, upload-time = "2025-04-10T14:19:05.416Z" }
wheels = [
    { url = "https://mirrors.tuna.tsinghua.edu.cn/pypi/web/packages/8b/54/b1ae86c0973cc6f0210b53d508ca3641fb6d0c56823f288d108bc7ab3cc8/typing_extensions-4.13.2-py3-none-any.whl", hash = "sha256:a439e7c04b49fec3e5d3e2beaa21755cadbbdc391694e28ccdd36ca4a1408f8c", size = 45806, upload-time = "2025-04-10T14:19:03.967Z" },
]

[[package]]
name = "typing-inspection"
version = "0.4.0"
source = { registry = "https://mirrors.tuna.tsinghua.edu.cn/pypi/web/simple" }
dependencies = [
    { name = "typing-extensions" },
]
sdist = { url = "https://mirrors.tuna.tsinghua.edu.cn/pypi/web/packages/82/5c/e6082df02e215b846b4b8c0b887a64d7d08ffaba30605502639d44c06b82/typing_inspection-0.4.0.tar.gz", hash = "sha256:9765c87de36671694a67904bf2c96e395be9c6439bb6c87b5142569dcdd65122", size = 76222, upload-time = "2025-02-25T17:27:59.638Z" }
wheels = [
    { url = "https://mirrors.tuna.tsinghua.edu.cn/pypi/web/packages/31/08/aa4fdfb71f7de5176385bd9e90852eaf6b5d622735020ad600f2bab54385/typing_inspection-0.4.0-py3-none-any.whl", hash = "sha256:50e72559fcd2a6367a19f7a7e610e6afcb9fac940c650290eed893d61386832f", size = 14125, upload-time = "2025-02-25T17:27:57.754Z" },
]

[[package]]
name = "urllib3"
version = "2.5.0"
source = { registry = "https://mirrors.tuna.tsinghua.edu.cn/pypi/web/simple" }
sdist = { url = "https://mirrors.tuna.tsinghua.edu.cn/pypi/web/packages/15/22/9ee70a2574a4f4599c47dd506532914ce044817c7752a79b6a51286319bc/urllib3-2.5.0.tar.gz", hash = "sha256:3fc47733c7e419d4bc3f6b3dc2b4f890bb743906a30d56ba4a5bfa4bbff92760", size = 393185, upload-time = "2025-06-18T14:07:41.644Z" }
wheels = [
    { url = "https://mirrors.tuna.tsinghua.edu.cn/pypi/web/packages/a7/c2/fe1e52489ae3122415c51f387e221dd0773709bad6c6cdaa599e8a2c5185/urllib3-2.5.0-py3-none-any.whl", hash = "sha256:e6b01673c0fa6a13e374b50871808eb3bf7046c4b125b216f6bf1cc604cff0dc", size = 129795, upload-time = "2025-06-18T14:07:40.39Z" },
]

[[package]]
name = "uvicorn"
version = "0.23.1"
source = { registry = "https://mirrors.tuna.tsinghua.edu.cn/pypi/web/simple" }
dependencies = [
    { name = "click" },
    { name = "h11" },
]
sdist = { url = "https://mirrors.tuna.tsinghua.edu.cn/pypi/web/packages/46/b7/b97c7ad40f2433a4986c8786cb188f0bc42f3d0e6d826940c1dc3bd6c4f5/uvicorn-0.23.1.tar.gz", hash = "sha256:da9b0c8443b2d7ee9db00a345f1eee6db7317432c9d4400f5049cc8d358383be", size = 40027, upload-time = "2023-07-18T08:05:38.633Z" }
wheels = [
    { url = "https://mirrors.tuna.tsinghua.edu.cn/pypi/web/packages/5d/07/b9eac057f7efa56900640a233c1ed63db83568322c6bcbabe98f741d5289/uvicorn-0.23.1-py3-none-any.whl", hash = "sha256:1d55d46b83ee4ce82b4e82f621f2050adb3eb7b5481c13f9af1744951cae2f1f", size = 59542, upload-time = "2023-07-18T08:05:36.935Z" },
]

[package.optional-dependencies]
standard = [
    { name = "colorama", marker = "sys_platform == 'win32'" },
    { name = "httptools" },
    { name = "python-dotenv" },
    { name = "pyyaml" },
    { name = "uvloop", marker = "platform_python_implementation != 'PyPy' and sys_platform != 'cygwin' and sys_platform != 'win32'" },
    { name = "watchfiles" },
    { name = "websockets" },
]

[[package]]
name = "uvloop"
version = "0.21.0"
source = { registry = "https://mirrors.tuna.tsinghua.edu.cn/pypi/web/simple" }
sdist = { url = "https://mirrors.tuna.tsinghua.edu.cn/pypi/web/packages/af/c0/854216d09d33c543f12a44b393c402e89a920b1a0a7dc634c42de91b9cf6/uvloop-0.21.0.tar.gz", hash = "sha256:3bf12b0fda68447806a7ad847bfa591613177275d35b6724b1ee573faa3704e3", size = 2492741, upload-time = "2024-10-14T23:38:35.489Z" }
wheels = [
    { url = "https://mirrors.tuna.tsinghua.edu.cn/pypi/web/packages/57/a7/4cf0334105c1160dd6819f3297f8700fda7fc30ab4f61fbf3e725acbc7cc/uvloop-0.21.0-cp311-cp311-macosx_10_9_universal2.whl", hash = "sha256:c0f3fa6200b3108919f8bdabb9a7f87f20e7097ea3c543754cabc7d717d95cf8", size = 1447410, upload-time = "2024-10-14T23:37:33.612Z" },
    { url = "https://mirrors.tuna.tsinghua.edu.cn/pypi/web/packages/8c/7c/1517b0bbc2dbe784b563d6ab54f2ef88c890fdad77232c98ed490aa07132/uvloop-0.21.0-cp311-cp311-macosx_10_9_x86_64.whl", hash = "sha256:0878c2640cf341b269b7e128b1a5fed890adc4455513ca710d77d5e93aa6d6a0", size = 805476, upload-time = "2024-10-14T23:37:36.11Z" },
    { url = "https://mirrors.tuna.tsinghua.edu.cn/pypi/web/packages/ee/ea/0bfae1aceb82a503f358d8d2fa126ca9dbdb2ba9c7866974faec1cb5875c/uvloop-0.21.0-cp311-cp311-manylinux_2_17_aarch64.manylinux2014_aarch64.whl", hash = "sha256:b9fb766bb57b7388745d8bcc53a359b116b8a04c83a2288069809d2b3466c37e", size = 3960855, upload-time = "2024-10-14T23:37:37.683Z" },
    { url = "https://mirrors.tuna.tsinghua.edu.cn/pypi/web/packages/8a/ca/0864176a649838b838f36d44bf31c451597ab363b60dc9e09c9630619d41/uvloop-0.21.0-cp311-cp311-manylinux_2_17_x86_64.manylinux2014_x86_64.whl", hash = "sha256:8a375441696e2eda1c43c44ccb66e04d61ceeffcd76e4929e527b7fa401b90fb", size = 3973185, upload-time = "2024-10-14T23:37:40.226Z" },
    { url = "https://mirrors.tuna.tsinghua.edu.cn/pypi/web/packages/30/bf/08ad29979a936d63787ba47a540de2132169f140d54aa25bc8c3df3e67f4/uvloop-0.21.0-cp311-cp311-musllinux_1_2_aarch64.whl", hash = "sha256:baa0e6291d91649c6ba4ed4b2f982f9fa165b5bbd50a9e203c416a2797bab3c6", size = 3820256, upload-time = "2024-10-14T23:37:42.839Z" },
    { url = "https://mirrors.tuna.tsinghua.edu.cn/pypi/web/packages/da/e2/5cf6ef37e3daf2f06e651aae5ea108ad30df3cb269102678b61ebf1fdf42/uvloop-0.21.0-cp311-cp311-musllinux_1_2_x86_64.whl", hash = "sha256:4509360fcc4c3bd2c70d87573ad472de40c13387f5fda8cb58350a1d7475e58d", size = 3937323, upload-time = "2024-10-14T23:37:45.337Z" },
    { url = "https://mirrors.tuna.tsinghua.edu.cn/pypi/web/packages/8c/4c/03f93178830dc7ce8b4cdee1d36770d2f5ebb6f3d37d354e061eefc73545/uvloop-0.21.0-cp312-cp312-macosx_10_13_universal2.whl", hash = "sha256:359ec2c888397b9e592a889c4d72ba3d6befba8b2bb01743f72fffbde663b59c", size = 1471284, upload-time = "2024-10-14T23:37:47.833Z" },
    { url = "https://mirrors.tuna.tsinghua.edu.cn/pypi/web/packages/43/3e/92c03f4d05e50f09251bd8b2b2b584a2a7f8fe600008bcc4523337abe676/uvloop-0.21.0-cp312-cp312-macosx_10_13_x86_64.whl", hash = "sha256:f7089d2dc73179ce5ac255bdf37c236a9f914b264825fdaacaded6990a7fb4c2", size = 821349, upload-time = "2024-10-14T23:37:50.149Z" },
    { url = "https://mirrors.tuna.tsinghua.edu.cn/pypi/web/packages/a6/ef/a02ec5da49909dbbfb1fd205a9a1ac4e88ea92dcae885e7c961847cd51e2/uvloop-0.21.0-cp312-cp312-manylinux_2_17_aarch64.manylinux2014_aarch64.whl", hash = "sha256:baa4dcdbd9ae0a372f2167a207cd98c9f9a1ea1188a8a526431eef2f8116cc8d", size = 4580089, upload-time = "2024-10-14T23:37:51.703Z" },
    { url = "https://mirrors.tuna.tsinghua.edu.cn/pypi/web/packages/06/a7/b4e6a19925c900be9f98bec0a75e6e8f79bb53bdeb891916609ab3958967/uvloop-0.21.0-cp312-cp312-manylinux_2_17_x86_64.manylinux2014_x86_64.whl", hash = "sha256:86975dca1c773a2c9864f4c52c5a55631038e387b47eaf56210f873887b6c8dc", size = 4693770, upload-time = "2024-10-14T23:37:54.122Z" },
    { url = "https://mirrors.tuna.tsinghua.edu.cn/pypi/web/packages/ce/0c/f07435a18a4b94ce6bd0677d8319cd3de61f3a9eeb1e5f8ab4e8b5edfcb3/uvloop-0.21.0-cp312-cp312-musllinux_1_2_aarch64.whl", hash = "sha256:461d9ae6660fbbafedd07559c6a2e57cd553b34b0065b6550685f6653a98c1cb", size = 4451321, upload-time = "2024-10-14T23:37:55.766Z" },
    { url = "https://mirrors.tuna.tsinghua.edu.cn/pypi/web/packages/8f/eb/f7032be105877bcf924709c97b1bf3b90255b4ec251f9340cef912559f28/uvloop-0.21.0-cp312-cp312-musllinux_1_2_x86_64.whl", hash = "sha256:183aef7c8730e54c9a3ee3227464daed66e37ba13040bb3f350bc2ddc040f22f", size = 4659022, upload-time = "2024-10-14T23:37:58.195Z" },
    { url = "https://mirrors.tuna.tsinghua.edu.cn/pypi/web/packages/3f/8d/2cbef610ca21539f0f36e2b34da49302029e7c9f09acef0b1c3b5839412b/uvloop-0.21.0-cp313-cp313-macosx_10_13_universal2.whl", hash = "sha256:bfd55dfcc2a512316e65f16e503e9e450cab148ef11df4e4e679b5e8253a5281", size = 1468123, upload-time = "2024-10-14T23:38:00.688Z" },
    { url = "https://mirrors.tuna.tsinghua.edu.cn/pypi/web/packages/93/0d/b0038d5a469f94ed8f2b2fce2434a18396d8fbfb5da85a0a9781ebbdec14/uvloop-0.21.0-cp313-cp313-macosx_10_13_x86_64.whl", hash = "sha256:787ae31ad8a2856fc4e7c095341cccc7209bd657d0e71ad0dc2ea83c4a6fa8af", size = 819325, upload-time = "2024-10-14T23:38:02.309Z" },
    { url = "https://mirrors.tuna.tsinghua.edu.cn/pypi/web/packages/50/94/0a687f39e78c4c1e02e3272c6b2ccdb4e0085fda3b8352fecd0410ccf915/uvloop-0.21.0-cp313-cp313-manylinux_2_17_aarch64.manylinux2014_aarch64.whl", hash = "sha256:5ee4d4ef48036ff6e5cfffb09dd192c7a5027153948d85b8da7ff705065bacc6", size = 4582806, upload-time = "2024-10-14T23:38:04.711Z" },
    { url = "https://mirrors.tuna.tsinghua.edu.cn/pypi/web/packages/d2/19/f5b78616566ea68edd42aacaf645adbf71fbd83fc52281fba555dc27e3f1/uvloop-0.21.0-cp313-cp313-manylinux_2_17_x86_64.manylinux2014_x86_64.whl", hash = "sha256:f3df876acd7ec037a3d005b3ab85a7e4110422e4d9c1571d4fc89b0fc41b6816", size = 4701068, upload-time = "2024-10-14T23:38:06.385Z" },
    { url = "https://mirrors.tuna.tsinghua.edu.cn/pypi/web/packages/47/57/66f061ee118f413cd22a656de622925097170b9380b30091b78ea0c6ea75/uvloop-0.21.0-cp313-cp313-musllinux_1_2_aarch64.whl", hash = "sha256:bd53ecc9a0f3d87ab847503c2e1552b690362e005ab54e8a48ba97da3924c0dc", size = 4454428, upload-time = "2024-10-14T23:38:08.416Z" },
    { url = "https://mirrors.tuna.tsinghua.edu.cn/pypi/web/packages/63/9a/0962b05b308494e3202d3f794a6e85abe471fe3cafdbcf95c2e8c713aabd/uvloop-0.21.0-cp313-cp313-musllinux_1_2_x86_64.whl", hash = "sha256:a5c39f217ab3c663dc699c04cbd50c13813e31d917642d459fdcec07555cc553", size = 4660018, upload-time = "2024-10-14T23:38:10.888Z" },
]

[[package]]
name = "watchfiles"
version = "1.0.5"
source = { registry = "https://mirrors.tuna.tsinghua.edu.cn/pypi/web/simple" }
dependencies = [
    { name = "anyio" },
]
sdist = { url = "https://mirrors.tuna.tsinghua.edu.cn/pypi/web/packages/03/e2/8ed598c42057de7aa5d97c472254af4906ff0a59a66699d426fc9ef795d7/watchfiles-1.0.5.tar.gz", hash = "sha256:b7529b5dcc114679d43827d8c35a07c493ad6f083633d573d81c660abc5979e9", size = 94537, upload-time = "2025-04-08T10:36:26.722Z" }
wheels = [
    { url = "https://mirrors.tuna.tsinghua.edu.cn/pypi/web/packages/39/f4/41b591f59021786ef517e1cdc3b510383551846703e03f204827854a96f8/watchfiles-1.0.5-cp311-cp311-macosx_10_12_x86_64.whl", hash = "sha256:237f9be419e977a0f8f6b2e7b0475ababe78ff1ab06822df95d914a945eac827", size = 405336, upload-time = "2025-04-08T10:34:59.359Z" },
    { url = "https://mirrors.tuna.tsinghua.edu.cn/pypi/web/packages/ae/06/93789c135be4d6d0e4f63e96eea56dc54050b243eacc28439a26482b5235/watchfiles-1.0.5-cp311-cp311-macosx_11_0_arm64.whl", hash = "sha256:e0da39ff917af8b27a4bdc5a97ac577552a38aac0d260a859c1517ea3dc1a7c4", size = 395977, upload-time = "2025-04-08T10:35:00.522Z" },
    { url = "https://mirrors.tuna.tsinghua.edu.cn/pypi/web/packages/d2/db/1cd89bd83728ca37054512d4d35ab69b5f12b8aa2ac9be3b0276b3bf06cc/watchfiles-1.0.5-cp311-cp311-manylinux_2_17_aarch64.manylinux2014_aarch64.whl", hash = "sha256:2cfcb3952350e95603f232a7a15f6c5f86c5375e46f0bd4ae70d43e3e063c13d", size = 455232, upload-time = "2025-04-08T10:35:01.698Z" },
    { url = "https://mirrors.tuna.tsinghua.edu.cn/pypi/web/packages/40/90/d8a4d44ffe960517e487c9c04f77b06b8abf05eb680bed71c82b5f2cad62/watchfiles-1.0.5-cp311-cp311-manylinux_2_17_armv7l.manylinux2014_armv7l.whl", hash = "sha256:68b2dddba7a4e6151384e252a5632efcaa9bc5d1c4b567f3cb621306b2ca9f63", size = 459151, upload-time = "2025-04-08T10:35:03.358Z" },
    { url = "https://mirrors.tuna.tsinghua.edu.cn/pypi/web/packages/6c/da/267a1546f26465dead1719caaba3ce660657f83c9d9c052ba98fb8856e13/watchfiles-1.0.5-cp311-cp311-manylinux_2_17_i686.manylinux2014_i686.whl", hash = "sha256:95cf944fcfc394c5f9de794ce581914900f82ff1f855326f25ebcf24d5397418", size = 489054, upload-time = "2025-04-08T10:35:04.561Z" },
    { url = "https://mirrors.tuna.tsinghua.edu.cn/pypi/web/packages/b1/31/33850dfd5c6efb6f27d2465cc4c6b27c5a6f5ed53c6fa63b7263cf5f60f6/watchfiles-1.0.5-cp311-cp311-manylinux_2_17_ppc64le.manylinux2014_ppc64le.whl", hash = "sha256:ecf6cd9f83d7c023b1aba15d13f705ca7b7d38675c121f3cc4a6e25bd0857ee9", size = 523955, upload-time = "2025-04-08T10:35:05.786Z" },
    { url = "https://mirrors.tuna.tsinghua.edu.cn/pypi/web/packages/09/84/b7d7b67856efb183a421f1416b44ca975cb2ea6c4544827955dfb01f7dc2/watchfiles-1.0.5-cp311-cp311-manylinux_2_17_s390x.manylinux2014_s390x.whl", hash = "sha256:852de68acd6212cd6d33edf21e6f9e56e5d98c6add46f48244bd479d97c967c6", size = 502234, upload-time = "2025-04-08T10:35:07.187Z" },
    { url = "https://mirrors.tuna.tsinghua.edu.cn/pypi/web/packages/71/87/6dc5ec6882a2254cfdd8b0718b684504e737273903b65d7338efaba08b52/watchfiles-1.0.5-cp311-cp311-manylinux_2_17_x86_64.manylinux2014_x86_64.whl", hash = "sha256:d5730f3aa35e646103b53389d5bc77edfbf578ab6dab2e005142b5b80a35ef25", size = 454750, upload-time = "2025-04-08T10:35:08.859Z" },
    { url = "https://mirrors.tuna.tsinghua.edu.cn/pypi/web/packages/3d/6c/3786c50213451a0ad15170d091570d4a6554976cf0df19878002fc96075a/watchfiles-1.0.5-cp311-cp311-musllinux_1_1_aarch64.whl", hash = "sha256:18b3bd29954bc4abeeb4e9d9cf0b30227f0f206c86657674f544cb032296acd5", size = 631591, upload-time = "2025-04-08T10:35:10.64Z" },
    { url = "https://mirrors.tuna.tsinghua.edu.cn/pypi/web/packages/1b/b3/1427425ade4e359a0deacce01a47a26024b2ccdb53098f9d64d497f6684c/watchfiles-1.0.5-cp311-cp311-musllinux_1_1_x86_64.whl", hash = "sha256:ba5552a1b07c8edbf197055bc9d518b8f0d98a1c6a73a293bc0726dce068ed01", size = 625370, upload-time = "2025-04-08T10:35:12.412Z" },
    { url = "https://mirrors.tuna.tsinghua.edu.cn/pypi/web/packages/15/ba/f60e053b0b5b8145d682672024aa91370a29c5c921a88977eb565de34086/watchfiles-1.0.5-cp311-cp311-win32.whl", hash = "sha256:2f1fefb2e90e89959447bc0420fddd1e76f625784340d64a2f7d5983ef9ad246", size = 277791, upload-time = "2025-04-08T10:35:13.719Z" },
    { url = "https://mirrors.tuna.tsinghua.edu.cn/pypi/web/packages/50/ed/7603c4e164225c12c0d4e8700b64bb00e01a6c4eeea372292a3856be33a4/watchfiles-1.0.5-cp311-cp311-win_amd64.whl", hash = "sha256:b6e76ceb1dd18c8e29c73f47d41866972e891fc4cc7ba014f487def72c1cf096", size = 291622, upload-time = "2025-04-08T10:35:15.071Z" },
    { url = "https://mirrors.tuna.tsinghua.edu.cn/pypi/web/packages/a2/c2/99bb7c96b4450e36877fde33690ded286ff555b5a5c1d925855d556968a1/watchfiles-1.0.5-cp311-cp311-win_arm64.whl", hash = "sha256:266710eb6fddc1f5e51843c70e3bebfb0f5e77cf4f27129278c70554104d19ed", size = 283699, upload-time = "2025-04-08T10:35:16.732Z" },
    { url = "https://mirrors.tuna.tsinghua.edu.cn/pypi/web/packages/2a/8c/4f0b9bdb75a1bfbd9c78fad7d8854369283f74fe7cf03eb16be77054536d/watchfiles-1.0.5-cp312-cp312-macosx_10_12_x86_64.whl", hash = "sha256:b5eb568c2aa6018e26da9e6c86f3ec3fd958cee7f0311b35c2630fa4217d17f2", size = 401511, upload-time = "2025-04-08T10:35:17.956Z" },
    { url = "https://mirrors.tuna.tsinghua.edu.cn/pypi/web/packages/dc/4e/7e15825def77f8bd359b6d3f379f0c9dac4eb09dd4ddd58fd7d14127179c/watchfiles-1.0.5-cp312-cp312-macosx_11_0_arm64.whl", hash = "sha256:0a04059f4923ce4e856b4b4e5e783a70f49d9663d22a4c3b3298165996d1377f", size = 392715, upload-time = "2025-04-08T10:35:19.202Z" },
    { url = "https://mirrors.tuna.tsinghua.edu.cn/pypi/web/packages/58/65/b72fb817518728e08de5840d5d38571466c1b4a3f724d190cec909ee6f3f/watchfiles-1.0.5-cp312-cp312-manylinux_2_17_aarch64.manylinux2014_aarch64.whl", hash = "sha256:3e380c89983ce6e6fe2dd1e1921b9952fb4e6da882931abd1824c092ed495dec", size = 454138, upload-time = "2025-04-08T10:35:20.586Z" },
    { url = "https://mirrors.tuna.tsinghua.edu.cn/pypi/web/packages/3e/a4/86833fd2ea2e50ae28989f5950b5c3f91022d67092bfec08f8300d8b347b/watchfiles-1.0.5-cp312-cp312-manylinux_2_17_armv7l.manylinux2014_armv7l.whl", hash = "sha256:fe43139b2c0fdc4a14d4f8d5b5d967f7a2777fd3d38ecf5b1ec669b0d7e43c21", size = 458592, upload-time = "2025-04-08T10:35:21.87Z" },
    { url = "https://mirrors.tuna.tsinghua.edu.cn/pypi/web/packages/38/7e/42cb8df8be9a37e50dd3a818816501cf7a20d635d76d6bd65aae3dbbff68/watchfiles-1.0.5-cp312-cp312-manylinux_2_17_i686.manylinux2014_i686.whl", hash = "sha256:ee0822ce1b8a14fe5a066f93edd20aada932acfe348bede8aa2149f1a4489512", size = 487532, upload-time = "2025-04-08T10:35:23.143Z" },
    { url = "https://mirrors.tuna.tsinghua.edu.cn/pypi/web/packages/fc/fd/13d26721c85d7f3df6169d8b495fcac8ab0dc8f0945ebea8845de4681dab/watchfiles-1.0.5-cp312-cp312-manylinux_2_17_ppc64le.manylinux2014_ppc64le.whl", hash = "sha256:a0dbcb1c2d8f2ab6e0a81c6699b236932bd264d4cef1ac475858d16c403de74d", size = 522865, upload-time = "2025-04-08T10:35:24.702Z" },
    { url = "https://mirrors.tuna.tsinghua.edu.cn/pypi/web/packages/a1/0d/7f9ae243c04e96c5455d111e21b09087d0eeaf9a1369e13a01c7d3d82478/watchfiles-1.0.5-cp312-cp312-manylinux_2_17_s390x.manylinux2014_s390x.whl", hash = "sha256:a2014a2b18ad3ca53b1f6c23f8cd94a18ce930c1837bd891262c182640eb40a6", size = 499887, upload-time = "2025-04-08T10:35:25.969Z" },
    { url = "https://mirrors.tuna.tsinghua.edu.cn/pypi/web/packages/8e/0f/a257766998e26aca4b3acf2ae97dff04b57071e991a510857d3799247c67/watchfiles-1.0.5-cp312-cp312-manylinux_2_17_x86_64.manylinux2014_x86_64.whl", hash = "sha256:10f6ae86d5cb647bf58f9f655fcf577f713915a5d69057a0371bc257e2553234", size = 454498, upload-time = "2025-04-08T10:35:27.353Z" },
    { url = "https://mirrors.tuna.tsinghua.edu.cn/pypi/web/packages/81/79/8bf142575a03e0af9c3d5f8bcae911ee6683ae93a625d349d4ecf4c8f7df/watchfiles-1.0.5-cp312-cp312-musllinux_1_1_aarch64.whl", hash = "sha256:1a7bac2bde1d661fb31f4d4e8e539e178774b76db3c2c17c4bb3e960a5de07a2", size = 630663, upload-time = "2025-04-08T10:35:28.685Z" },
    { url = "https://mirrors.tuna.tsinghua.edu.cn/pypi/web/packages/f1/80/abe2e79f610e45c63a70d271caea90c49bbf93eb00fa947fa9b803a1d51f/watchfiles-1.0.5-cp312-cp312-musllinux_1_1_x86_64.whl", hash = "sha256:4ab626da2fc1ac277bbf752446470b367f84b50295264d2d313e28dc4405d663", size = 625410, upload-time = "2025-04-08T10:35:30.42Z" },
    { url = "https://mirrors.tuna.tsinghua.edu.cn/pypi/web/packages/91/6f/bc7fbecb84a41a9069c2c6eb6319f7f7df113adf113e358c57fc1aff7ff5/watchfiles-1.0.5-cp312-cp312-win32.whl", hash = "sha256:9f4571a783914feda92018ef3901dab8caf5b029325b5fe4558c074582815249", size = 277965, upload-time = "2025-04-08T10:35:32.023Z" },
    { url = "https://mirrors.tuna.tsinghua.edu.cn/pypi/web/packages/99/a5/bf1c297ea6649ec59e935ab311f63d8af5faa8f0b86993e3282b984263e3/watchfiles-1.0.5-cp312-cp312-win_amd64.whl", hash = "sha256:360a398c3a19672cf93527f7e8d8b60d8275119c5d900f2e184d32483117a705", size = 291693, upload-time = "2025-04-08T10:35:33.225Z" },
    { url = "https://mirrors.tuna.tsinghua.edu.cn/pypi/web/packages/7f/7b/fd01087cc21db5c47e5beae507b87965db341cce8a86f9eb12bf5219d4e0/watchfiles-1.0.5-cp312-cp312-win_arm64.whl", hash = "sha256:1a2902ede862969077b97523987c38db28abbe09fb19866e711485d9fbf0d417", size = 283287, upload-time = "2025-04-08T10:35:34.568Z" },
    { url = "https://mirrors.tuna.tsinghua.edu.cn/pypi/web/packages/c7/62/435766874b704f39b2fecd8395a29042db2b5ec4005bd34523415e9bd2e0/watchfiles-1.0.5-cp313-cp313-macosx_10_12_x86_64.whl", hash = "sha256:0b289572c33a0deae62daa57e44a25b99b783e5f7aed81b314232b3d3c81a11d", size = 401531, upload-time = "2025-04-08T10:35:35.792Z" },
    { url = "https://mirrors.tuna.tsinghua.edu.cn/pypi/web/packages/6e/a6/e52a02c05411b9cb02823e6797ef9bbba0bfaf1bb627da1634d44d8af833/watchfiles-1.0.5-cp313-cp313-macosx_11_0_arm64.whl", hash = "sha256:a056c2f692d65bf1e99c41045e3bdcaea3cb9e6b5a53dcaf60a5f3bd95fc9763", size = 392417, upload-time = "2025-04-08T10:35:37.048Z" },
    { url = "https://mirrors.tuna.tsinghua.edu.cn/pypi/web/packages/3f/53/c4af6819770455932144e0109d4854437769672d7ad897e76e8e1673435d/watchfiles-1.0.5-cp313-cp313-manylinux_2_17_aarch64.manylinux2014_aarch64.whl", hash = "sha256:b9dca99744991fc9850d18015c4f0438865414e50069670f5f7eee08340d8b40", size = 453423, upload-time = "2025-04-08T10:35:38.357Z" },
    { url = "https://mirrors.tuna.tsinghua.edu.cn/pypi/web/packages/cb/d1/8e88df58bbbf819b8bc5cfbacd3c79e01b40261cad0fc84d1e1ebd778a07/watchfiles-1.0.5-cp313-cp313-manylinux_2_17_armv7l.manylinux2014_armv7l.whl", hash = "sha256:894342d61d355446d02cd3988a7326af344143eb33a2fd5d38482a92072d9563", size = 458185, upload-time = "2025-04-08T10:35:39.708Z" },
    { url = "https://mirrors.tuna.tsinghua.edu.cn/pypi/web/packages/ff/70/fffaa11962dd5429e47e478a18736d4e42bec42404f5ee3b92ef1b87ad60/watchfiles-1.0.5-cp313-cp313-manylinux_2_17_i686.manylinux2014_i686.whl", hash = "sha256:ab44e1580924d1ffd7b3938e02716d5ad190441965138b4aa1d1f31ea0877f04", size = 486696, upload-time = "2025-04-08T10:35:41.469Z" },
    { url = "https://mirrors.tuna.tsinghua.edu.cn/pypi/web/packages/39/db/723c0328e8b3692d53eb273797d9a08be6ffb1d16f1c0ba2bdbdc2a3852c/watchfiles-1.0.5-cp313-cp313-manylinux_2_17_ppc64le.manylinux2014_ppc64le.whl", hash = "sha256:d6f9367b132078b2ceb8d066ff6c93a970a18c3029cea37bfd7b2d3dd2e5db8f", size = 522327, upload-time = "2025-04-08T10:35:43.289Z" },
    { url = "https://mirrors.tuna.tsinghua.edu.cn/pypi/web/packages/cd/05/9fccc43c50c39a76b68343484b9da7b12d42d0859c37c61aec018c967a32/watchfiles-1.0.5-cp313-cp313-manylinux_2_17_s390x.manylinux2014_s390x.whl", hash = "sha256:f2e55a9b162e06e3f862fb61e399fe9f05d908d019d87bf5b496a04ef18a970a", size = 499741, upload-time = "2025-04-08T10:35:44.574Z" },
    { url = "https://mirrors.tuna.tsinghua.edu.cn/pypi/web/packages/23/14/499e90c37fa518976782b10a18b18db9f55ea73ca14641615056f8194bb3/watchfiles-1.0.5-cp313-cp313-manylinux_2_17_x86_64.manylinux2014_x86_64.whl", hash = "sha256:0125f91f70e0732a9f8ee01e49515c35d38ba48db507a50c5bdcad9503af5827", size = 453995, upload-time = "2025-04-08T10:35:46.336Z" },
    { url = "https://mirrors.tuna.tsinghua.edu.cn/pypi/web/packages/61/d9/f75d6840059320df5adecd2c687fbc18960a7f97b55c300d20f207d48aef/watchfiles-1.0.5-cp313-cp313-musllinux_1_1_aarch64.whl", hash = "sha256:13bb21f8ba3248386337c9fa51c528868e6c34a707f729ab041c846d52a0c69a", size = 629693, upload-time = "2025-04-08T10:35:48.161Z" },
    { url = "https://mirrors.tuna.tsinghua.edu.cn/pypi/web/packages/fc/17/180ca383f5061b61406477218c55d66ec118e6c0c51f02d8142895fcf0a9/watchfiles-1.0.5-cp313-cp313-musllinux_1_1_x86_64.whl", hash = "sha256:839ebd0df4a18c5b3c1b890145b5a3f5f64063c2a0d02b13c76d78fe5de34936", size = 624677, upload-time = "2025-04-08T10:35:49.65Z" },
    { url = "https://mirrors.tuna.tsinghua.edu.cn/pypi/web/packages/bf/15/714d6ef307f803f236d69ee9d421763707899d6298d9f3183e55e366d9af/watchfiles-1.0.5-cp313-cp313-win32.whl", hash = "sha256:4a8ec1e4e16e2d5bafc9ba82f7aaecfeec990ca7cd27e84fb6f191804ed2fcfc", size = 277804, upload-time = "2025-04-08T10:35:51.093Z" },
    { url = "https://mirrors.tuna.tsinghua.edu.cn/pypi/web/packages/a8/b4/c57b99518fadf431f3ef47a610839e46e5f8abf9814f969859d1c65c02c7/watchfiles-1.0.5-cp313-cp313-win_amd64.whl", hash = "sha256:f436601594f15bf406518af922a89dcaab416568edb6f65c4e5bbbad1ea45c11", size = 291087, upload-time = "2025-04-08T10:35:52.458Z" },
]

[[package]]
name = "websockets"
version = "15.0.1"
source = { registry = "https://mirrors.tuna.tsinghua.edu.cn/pypi/web/simple" }
sdist = { url = "https://mirrors.tuna.tsinghua.edu.cn/pypi/web/packages/21/e6/26d09fab466b7ca9c7737474c52be4f76a40301b08362eb2dbc19dcc16c1/websockets-15.0.1.tar.gz", hash = "sha256:82544de02076bafba038ce055ee6412d68da13ab47f0c60cab827346de828dee", size = 177016, upload-time = "2025-03-05T20:03:41.606Z" }
wheels = [
    { url = "https://mirrors.tuna.tsinghua.edu.cn/pypi/web/packages/9f/32/18fcd5919c293a398db67443acd33fde142f283853076049824fc58e6f75/websockets-15.0.1-cp311-cp311-macosx_10_9_universal2.whl", hash = "sha256:823c248b690b2fd9303ba00c4f66cd5e2d8c3ba4aa968b2779be9532a4dad431", size = 175423, upload-time = "2025-03-05T20:01:56.276Z" },
    { url = "https://mirrors.tuna.tsinghua.edu.cn/pypi/web/packages/76/70/ba1ad96b07869275ef42e2ce21f07a5b0148936688c2baf7e4a1f60d5058/websockets-15.0.1-cp311-cp311-macosx_10_9_x86_64.whl", hash = "sha256:678999709e68425ae2593acf2e3ebcbcf2e69885a5ee78f9eb80e6e371f1bf57", size = 173082, upload-time = "2025-03-05T20:01:57.563Z" },
    { url = "https://mirrors.tuna.tsinghua.edu.cn/pypi/web/packages/86/f2/10b55821dd40eb696ce4704a87d57774696f9451108cff0d2824c97e0f97/websockets-15.0.1-cp311-cp311-macosx_11_0_arm64.whl", hash = "sha256:d50fd1ee42388dcfb2b3676132c78116490976f1300da28eb629272d5d93e905", size = 173330, upload-time = "2025-03-05T20:01:59.063Z" },
    { url = "https://mirrors.tuna.tsinghua.edu.cn/pypi/web/packages/a5/90/1c37ae8b8a113d3daf1065222b6af61cc44102da95388ac0018fcb7d93d9/websockets-15.0.1-cp311-cp311-manylinux_2_17_aarch64.manylinux2014_aarch64.whl", hash = "sha256:d99e5546bf73dbad5bf3547174cd6cb8ba7273062a23808ffea025ecb1cf8562", size = 182878, upload-time = "2025-03-05T20:02:00.305Z" },
    { url = "https://mirrors.tuna.tsinghua.edu.cn/pypi/web/packages/8e/8d/96e8e288b2a41dffafb78e8904ea7367ee4f891dafc2ab8d87e2124cb3d3/websockets-15.0.1-cp311-cp311-manylinux_2_5_i686.manylinux1_i686.manylinux_2_17_i686.manylinux2014_i686.whl", hash = "sha256:66dd88c918e3287efc22409d426c8f729688d89a0c587c88971a0faa2c2f3792", size = 181883, upload-time = "2025-03-05T20:02:03.148Z" },
    { url = "https://mirrors.tuna.tsinghua.edu.cn/pypi/web/packages/93/1f/5d6dbf551766308f6f50f8baf8e9860be6182911e8106da7a7f73785f4c4/websockets-15.0.1-cp311-cp311-manylinux_2_5_x86_64.manylinux1_x86_64.manylinux_2_17_x86_64.manylinux2014_x86_64.whl", hash = "sha256:8dd8327c795b3e3f219760fa603dcae1dcc148172290a8ab15158cf85a953413", size = 182252, upload-time = "2025-03-05T20:02:05.29Z" },
    { url = "https://mirrors.tuna.tsinghua.edu.cn/pypi/web/packages/d4/78/2d4fed9123e6620cbf1706c0de8a1632e1a28e7774d94346d7de1bba2ca3/websockets-15.0.1-cp311-cp311-musllinux_1_2_aarch64.whl", hash = "sha256:8fdc51055e6ff4adeb88d58a11042ec9a5eae317a0a53d12c062c8a8865909e8", size = 182521, upload-time = "2025-03-05T20:02:07.458Z" },
    { url = "https://mirrors.tuna.tsinghua.edu.cn/pypi/web/packages/e7/3b/66d4c1b444dd1a9823c4a81f50231b921bab54eee2f69e70319b4e21f1ca/websockets-15.0.1-cp311-cp311-musllinux_1_2_i686.whl", hash = "sha256:693f0192126df6c2327cce3baa7c06f2a117575e32ab2308f7f8216c29d9e2e3", size = 181958, upload-time = "2025-03-05T20:02:09.842Z" },
    { url = "https://mirrors.tuna.tsinghua.edu.cn/pypi/web/packages/08/ff/e9eed2ee5fed6f76fdd6032ca5cd38c57ca9661430bb3d5fb2872dc8703c/websockets-15.0.1-cp311-cp311-musllinux_1_2_x86_64.whl", hash = "sha256:54479983bd5fb469c38f2f5c7e3a24f9a4e70594cd68cd1fa6b9340dadaff7cf", size = 181918, upload-time = "2025-03-05T20:02:11.968Z" },
    { url = "https://mirrors.tuna.tsinghua.edu.cn/pypi/web/packages/d8/75/994634a49b7e12532be6a42103597b71098fd25900f7437d6055ed39930a/websockets-15.0.1-cp311-cp311-win32.whl", hash = "sha256:16b6c1b3e57799b9d38427dda63edcbe4926352c47cf88588c0be4ace18dac85", size = 176388, upload-time = "2025-03-05T20:02:13.32Z" },
    { url = "https://mirrors.tuna.tsinghua.edu.cn/pypi/web/packages/98/93/e36c73f78400a65f5e236cd376713c34182e6663f6889cd45a4a04d8f203/websockets-15.0.1-cp311-cp311-win_amd64.whl", hash = "sha256:27ccee0071a0e75d22cb35849b1db43f2ecd3e161041ac1ee9d2352ddf72f065", size = 176828, upload-time = "2025-03-05T20:02:14.585Z" },
    { url = "https://mirrors.tuna.tsinghua.edu.cn/pypi/web/packages/51/6b/4545a0d843594f5d0771e86463606a3988b5a09ca5123136f8a76580dd63/websockets-15.0.1-cp312-cp312-macosx_10_13_universal2.whl", hash = "sha256:3e90baa811a5d73f3ca0bcbf32064d663ed81318ab225ee4f427ad4e26e5aff3", size = 175437, upload-time = "2025-03-05T20:02:16.706Z" },
    { url = "https://mirrors.tuna.tsinghua.edu.cn/pypi/web/packages/f4/71/809a0f5f6a06522af902e0f2ea2757f71ead94610010cf570ab5c98e99ed/websockets-15.0.1-cp312-cp312-macosx_10_13_x86_64.whl", hash = "sha256:592f1a9fe869c778694f0aa806ba0374e97648ab57936f092fd9d87f8bc03665", size = 173096, upload-time = "2025-03-05T20:02:18.832Z" },
    { url = "https://mirrors.tuna.tsinghua.edu.cn/pypi/web/packages/3d/69/1a681dd6f02180916f116894181eab8b2e25b31e484c5d0eae637ec01f7c/websockets-15.0.1-cp312-cp312-macosx_11_0_arm64.whl", hash = "sha256:0701bc3cfcb9164d04a14b149fd74be7347a530ad3bbf15ab2c678a2cd3dd9a2", size = 173332, upload-time = "2025-03-05T20:02:20.187Z" },
    { url = "https://mirrors.tuna.tsinghua.edu.cn/pypi/web/packages/a6/02/0073b3952f5bce97eafbb35757f8d0d54812b6174ed8dd952aa08429bcc3/websockets-15.0.1-cp312-cp312-manylinux_2_17_aarch64.manylinux2014_aarch64.whl", hash = "sha256:e8b56bdcdb4505c8078cb6c7157d9811a85790f2f2b3632c7d1462ab5783d215", size = 183152, upload-time = "2025-03-05T20:02:22.286Z" },
    { url = "https://mirrors.tuna.tsinghua.edu.cn/pypi/web/packages/74/45/c205c8480eafd114b428284840da0b1be9ffd0e4f87338dc95dc6ff961a1/websockets-15.0.1-cp312-cp312-manylinux_2_5_i686.manylinux1_i686.manylinux_2_17_i686.manylinux2014_i686.whl", hash = "sha256:0af68c55afbd5f07986df82831c7bff04846928ea8d1fd7f30052638788bc9b5", size = 182096, upload-time = "2025-03-05T20:02:24.368Z" },
    { url = "https://mirrors.tuna.tsinghua.edu.cn/pypi/web/packages/14/8f/aa61f528fba38578ec553c145857a181384c72b98156f858ca5c8e82d9d3/websockets-15.0.1-cp312-cp312-manylinux_2_5_x86_64.manylinux1_x86_64.manylinux_2_17_x86_64.manylinux2014_x86_64.whl", hash = "sha256:64dee438fed052b52e4f98f76c5790513235efaa1ef7f3f2192c392cd7c91b65", size = 182523, upload-time = "2025-03-05T20:02:25.669Z" },
    { url = "https://mirrors.tuna.tsinghua.edu.cn/pypi/web/packages/ec/6d/0267396610add5bc0d0d3e77f546d4cd287200804fe02323797de77dbce9/websockets-15.0.1-cp312-cp312-musllinux_1_2_aarch64.whl", hash = "sha256:d5f6b181bb38171a8ad1d6aa58a67a6aa9d4b38d0f8c5f496b9e42561dfc62fe", size = 182790, upload-time = "2025-03-05T20:02:26.99Z" },
    { url = "https://mirrors.tuna.tsinghua.edu.cn/pypi/web/packages/02/05/c68c5adbf679cf610ae2f74a9b871ae84564462955d991178f95a1ddb7dd/websockets-15.0.1-cp312-cp312-musllinux_1_2_i686.whl", hash = "sha256:5d54b09eba2bada6011aea5375542a157637b91029687eb4fdb2dab11059c1b4", size = 182165, upload-time = "2025-03-05T20:02:30.291Z" },
    { url = "https://mirrors.tuna.tsinghua.edu.cn/pypi/web/packages/29/93/bb672df7b2f5faac89761cb5fa34f5cec45a4026c383a4b5761c6cea5c16/websockets-15.0.1-cp312-cp312-musllinux_1_2_x86_64.whl", hash = "sha256:3be571a8b5afed347da347bfcf27ba12b069d9d7f42cb8c7028b5e98bbb12597", size = 182160, upload-time = "2025-03-05T20:02:31.634Z" },
    { url = "https://mirrors.tuna.tsinghua.edu.cn/pypi/web/packages/ff/83/de1f7709376dc3ca9b7eeb4b9a07b4526b14876b6d372a4dc62312bebee0/websockets-15.0.1-cp312-cp312-win32.whl", hash = "sha256:c338ffa0520bdb12fbc527265235639fb76e7bc7faafbb93f6ba80d9c06578a9", size = 176395, upload-time = "2025-03-05T20:02:33.017Z" },
    { url = "https://mirrors.tuna.tsinghua.edu.cn/pypi/web/packages/7d/71/abf2ebc3bbfa40f391ce1428c7168fb20582d0ff57019b69ea20fa698043/websockets-15.0.1-cp312-cp312-win_amd64.whl", hash = "sha256:fcd5cf9e305d7b8338754470cf69cf81f420459dbae8a3b40cee57417f4614a7", size = 176841, upload-time = "2025-03-05T20:02:34.498Z" },
    { url = "https://mirrors.tuna.tsinghua.edu.cn/pypi/web/packages/cb/9f/51f0cf64471a9d2b4d0fc6c534f323b664e7095640c34562f5182e5a7195/websockets-15.0.1-cp313-cp313-macosx_10_13_universal2.whl", hash = "sha256:ee443ef070bb3b6ed74514f5efaa37a252af57c90eb33b956d35c8e9c10a1931", size = 175440, upload-time = "2025-03-05T20:02:36.695Z" },
    { url = "https://mirrors.tuna.tsinghua.edu.cn/pypi/web/packages/8a/05/aa116ec9943c718905997412c5989f7ed671bc0188ee2ba89520e8765d7b/websockets-15.0.1-cp313-cp313-macosx_10_13_x86_64.whl", hash = "sha256:5a939de6b7b4e18ca683218320fc67ea886038265fd1ed30173f5ce3f8e85675", size = 173098, upload-time = "2025-03-05T20:02:37.985Z" },
    { url = "https://mirrors.tuna.tsinghua.edu.cn/pypi/web/packages/ff/0b/33cef55ff24f2d92924923c99926dcce78e7bd922d649467f0eda8368923/websockets-15.0.1-cp313-cp313-macosx_11_0_arm64.whl", hash = "sha256:746ee8dba912cd6fc889a8147168991d50ed70447bf18bcda7039f7d2e3d9151", size = 173329, upload-time = "2025-03-05T20:02:39.298Z" },
    { url = "https://mirrors.tuna.tsinghua.edu.cn/pypi/web/packages/31/1d/063b25dcc01faa8fada1469bdf769de3768b7044eac9d41f734fd7b6ad6d/websockets-15.0.1-cp313-cp313-manylinux_2_17_aarch64.manylinux2014_aarch64.whl", hash = "sha256:595b6c3969023ecf9041b2936ac3827e4623bfa3ccf007575f04c5a6aa318c22", size = 183111, upload-time = "2025-03-05T20:02:40.595Z" },
    { url = "https://mirrors.tuna.tsinghua.edu.cn/pypi/web/packages/93/53/9a87ee494a51bf63e4ec9241c1ccc4f7c2f45fff85d5bde2ff74fcb68b9e/websockets-15.0.1-cp313-cp313-manylinux_2_5_i686.manylinux1_i686.manylinux_2_17_i686.manylinux2014_i686.whl", hash = "sha256:3c714d2fc58b5ca3e285461a4cc0c9a66bd0e24c5da9911e30158286c9b5be7f", size = 182054, upload-time = "2025-03-05T20:02:41.926Z" },
    { url = "https://mirrors.tuna.tsinghua.edu.cn/pypi/web/packages/ff/b2/83a6ddf56cdcbad4e3d841fcc55d6ba7d19aeb89c50f24dd7e859ec0805f/websockets-15.0.1-cp313-cp313-manylinux_2_5_x86_64.manylinux1_x86_64.manylinux_2_17_x86_64.manylinux2014_x86_64.whl", hash = "sha256:0f3c1e2ab208db911594ae5b4f79addeb3501604a165019dd221c0bdcabe4db8", size = 182496, upload-time = "2025-03-05T20:02:43.304Z" },
    { url = "https://mirrors.tuna.tsinghua.edu.cn/pypi/web/packages/98/41/e7038944ed0abf34c45aa4635ba28136f06052e08fc2168520bb8b25149f/websockets-15.0.1-cp313-cp313-musllinux_1_2_aarch64.whl", hash = "sha256:229cf1d3ca6c1804400b0a9790dc66528e08a6a1feec0d5040e8b9eb14422375", size = 182829, upload-time = "2025-03-05T20:02:48.812Z" },
    { url = "https://mirrors.tuna.tsinghua.edu.cn/pypi/web/packages/e0/17/de15b6158680c7623c6ef0db361da965ab25d813ae54fcfeae2e5b9ef910/websockets-15.0.1-cp313-cp313-musllinux_1_2_i686.whl", hash = "sha256:756c56e867a90fb00177d530dca4b097dd753cde348448a1012ed6c5131f8b7d", size = 182217, upload-time = "2025-03-05T20:02:50.14Z" },
    { url = "https://mirrors.tuna.tsinghua.edu.cn/pypi/web/packages/33/2b/1f168cb6041853eef0362fb9554c3824367c5560cbdaad89ac40f8c2edfc/websockets-15.0.1-cp313-cp313-musllinux_1_2_x86_64.whl", hash = "sha256:558d023b3df0bffe50a04e710bc87742de35060580a293c2a984299ed83bc4e4", size = 182195, upload-time = "2025-03-05T20:02:51.561Z" },
    { url = "https://mirrors.tuna.tsinghua.edu.cn/pypi/web/packages/86/eb/20b6cdf273913d0ad05a6a14aed4b9a85591c18a987a3d47f20fa13dcc47/websockets-15.0.1-cp313-cp313-win32.whl", hash = "sha256:ba9e56e8ceeeedb2e080147ba85ffcd5cd0711b89576b83784d8605a7df455fa", size = 176393, upload-time = "2025-03-05T20:02:53.814Z" },
    { url = "https://mirrors.tuna.tsinghua.edu.cn/pypi/web/packages/1b/6c/c65773d6cab416a64d191d6ee8a8b1c68a09970ea6909d16965d26bfed1e/websockets-15.0.1-cp313-cp313-win_amd64.whl", hash = "sha256:e09473f095a819042ecb2ab9465aee615bd9c2028e4ef7d933600a8401c79561", size = 176837, upload-time = "2025-03-05T20:02:55.237Z" },
    { url = "https://mirrors.tuna.tsinghua.edu.cn/pypi/web/packages/fa/a8/5b41e0da817d64113292ab1f8247140aac61cbf6cfd085d6a0fa77f4984f/websockets-15.0.1-py3-none-any.whl", hash = "sha256:f7a866fbc1e97b5c617ee4116daaa09b722101d4a3c170c787450ba409f9736f", size = 169743, upload-time = "2025-03-05T20:03:39.41Z" },
]

[[package]]
name = "wrapt"
version = "1.17.2"
source = { registry = "https://mirrors.tuna.tsinghua.edu.cn/pypi/web/simple" }
sdist = { url = "https://mirrors.tuna.tsinghua.edu.cn/pypi/web/packages/c3/fc/e91cc220803d7bc4db93fb02facd8461c37364151b8494762cc88b0fbcef/wrapt-1.17.2.tar.gz", hash = "sha256:41388e9d4d1522446fe79d3213196bd9e3b301a336965b9e27ca2788ebd122f3", size = 55531, upload-time = "2025-01-14T10:35:45.465Z" }
wheels = [
    { url = "https://mirrors.tuna.tsinghua.edu.cn/pypi/web/packages/cd/f7/a2aab2cbc7a665efab072344a8949a71081eed1d2f451f7f7d2b966594a2/wrapt-1.17.2-cp311-cp311-macosx_10_9_universal2.whl", hash = "sha256:ff04ef6eec3eee8a5efef2401495967a916feaa353643defcc03fc74fe213b58", size = 53308, upload-time = "2025-01-14T10:33:33.992Z" },
    { url = "https://mirrors.tuna.tsinghua.edu.cn/pypi/web/packages/50/ff/149aba8365fdacef52b31a258c4dc1c57c79759c335eff0b3316a2664a64/wrapt-1.17.2-cp311-cp311-macosx_10_9_x86_64.whl", hash = "sha256:4db983e7bca53819efdbd64590ee96c9213894272c776966ca6306b73e4affda", size = 38488, upload-time = "2025-01-14T10:33:35.264Z" },
    { url = "https://mirrors.tuna.tsinghua.edu.cn/pypi/web/packages/65/46/5a917ce85b5c3b490d35c02bf71aedaa9f2f63f2d15d9949cc4ba56e8ba9/wrapt-1.17.2-cp311-cp311-macosx_11_0_arm64.whl", hash = "sha256:9abc77a4ce4c6f2a3168ff34b1da9b0f311a8f1cfd694ec96b0603dff1c79438", size = 38776, upload-time = "2025-01-14T10:33:38.28Z" },
    { url = "https://mirrors.tuna.tsinghua.edu.cn/pypi/web/packages/ca/74/336c918d2915a4943501c77566db41d1bd6e9f4dbc317f356b9a244dfe83/wrapt-1.17.2-cp311-cp311-manylinux_2_17_aarch64.manylinux2014_aarch64.whl", hash = "sha256:0b929ac182f5ace000d459c59c2c9c33047e20e935f8e39371fa6e3b85d56f4a", size = 83776, upload-time = "2025-01-14T10:33:40.678Z" },
    { url = "https://mirrors.tuna.tsinghua.edu.cn/pypi/web/packages/09/99/c0c844a5ccde0fe5761d4305485297f91d67cf2a1a824c5f282e661ec7ff/wrapt-1.17.2-cp311-cp311-manylinux_2_5_i686.manylinux1_i686.manylinux_2_17_i686.manylinux2014_i686.whl", hash = "sha256:f09b286faeff3c750a879d336fb6d8713206fc97af3adc14def0cdd349df6000", size = 75420, upload-time = "2025-01-14T10:33:41.868Z" },
    { url = "https://mirrors.tuna.tsinghua.edu.cn/pypi/web/packages/b4/b0/9fc566b0fe08b282c850063591a756057c3247b2362b9286429ec5bf1721/wrapt-1.17.2-cp311-cp311-manylinux_2_5_x86_64.manylinux1_x86_64.manylinux_2_17_x86_64.manylinux2014_x86_64.whl", hash = "sha256:1a7ed2d9d039bd41e889f6fb9364554052ca21ce823580f6a07c4ec245c1f5d6", size = 83199, upload-time = "2025-01-14T10:33:43.598Z" },
    { url = "https://mirrors.tuna.tsinghua.edu.cn/pypi/web/packages/9d/4b/71996e62d543b0a0bd95dda485219856def3347e3e9380cc0d6cf10cfb2f/wrapt-1.17.2-cp311-cp311-musllinux_1_2_aarch64.whl", hash = "sha256:129a150f5c445165ff941fc02ee27df65940fcb8a22a61828b1853c98763a64b", size = 82307, upload-time = "2025-01-14T10:33:48.499Z" },
    { url = "https://mirrors.tuna.tsinghua.edu.cn/pypi/web/packages/39/35/0282c0d8789c0dc9bcc738911776c762a701f95cfe113fb8f0b40e45c2b9/wrapt-1.17.2-cp311-cp311-musllinux_1_2_i686.whl", hash = "sha256:1fb5699e4464afe5c7e65fa51d4f99e0b2eadcc176e4aa33600a3df7801d6662", size = 75025, upload-time = "2025-01-14T10:33:51.191Z" },
    { url = "https://mirrors.tuna.tsinghua.edu.cn/pypi/web/packages/4f/6d/90c9fd2c3c6fee181feecb620d95105370198b6b98a0770cba090441a828/wrapt-1.17.2-cp311-cp311-musllinux_1_2_x86_64.whl", hash = "sha256:9a2bce789a5ea90e51a02dfcc39e31b7f1e662bc3317979aa7e5538e3a034f72", size = 81879, upload-time = "2025-01-14T10:33:52.328Z" },
    { url = "https://mirrors.tuna.tsinghua.edu.cn/pypi/web/packages/8f/fa/9fb6e594f2ce03ef03eddbdb5f4f90acb1452221a5351116c7c4708ac865/wrapt-1.17.2-cp311-cp311-win32.whl", hash = "sha256:4afd5814270fdf6380616b321fd31435a462019d834f83c8611a0ce7484c7317", size = 36419, upload-time = "2025-01-14T10:33:53.551Z" },
    { url = "https://mirrors.tuna.tsinghua.edu.cn/pypi/web/packages/47/f8/fb1773491a253cbc123c5d5dc15c86041f746ed30416535f2a8df1f4a392/wrapt-1.17.2-cp311-cp311-win_amd64.whl", hash = "sha256:acc130bc0375999da18e3d19e5a86403667ac0c4042a094fefb7eec8ebac7cf3", size = 38773, upload-time = "2025-01-14T10:33:56.323Z" },
    { url = "https://mirrors.tuna.tsinghua.edu.cn/pypi/web/packages/a1/bd/ab55f849fd1f9a58ed7ea47f5559ff09741b25f00c191231f9f059c83949/wrapt-1.17.2-cp312-cp312-macosx_10_13_universal2.whl", hash = "sha256:d5e2439eecc762cd85e7bd37161d4714aa03a33c5ba884e26c81559817ca0925", size = 53799, upload-time = "2025-01-14T10:33:57.4Z" },
    { url = "https://mirrors.tuna.tsinghua.edu.cn/pypi/web/packages/53/18/75ddc64c3f63988f5a1d7e10fb204ffe5762bc663f8023f18ecaf31a332e/wrapt-1.17.2-cp312-cp312-macosx_10_13_x86_64.whl", hash = "sha256:3fc7cb4c1c744f8c05cd5f9438a3caa6ab94ce8344e952d7c45a8ed59dd88392", size = 38821, upload-time = "2025-01-14T10:33:59.334Z" },
    { url = "https://mirrors.tuna.tsinghua.edu.cn/pypi/web/packages/48/2a/97928387d6ed1c1ebbfd4efc4133a0633546bec8481a2dd5ec961313a1c7/wrapt-1.17.2-cp312-cp312-macosx_11_0_arm64.whl", hash = "sha256:8fdbdb757d5390f7c675e558fd3186d590973244fab0c5fe63d373ade3e99d40", size = 38919, upload-time = "2025-01-14T10:34:04.093Z" },
    { url = "https://mirrors.tuna.tsinghua.edu.cn/pypi/web/packages/73/54/3bfe5a1febbbccb7a2f77de47b989c0b85ed3a6a41614b104204a788c20e/wrapt-1.17.2-cp312-cp312-manylinux_2_17_aarch64.manylinux2014_aarch64.whl", hash = "sha256:5bb1d0dbf99411f3d871deb6faa9aabb9d4e744d67dcaaa05399af89d847a91d", size = 88721, upload-time = "2025-01-14T10:34:07.163Z" },
    { url = "https://mirrors.tuna.tsinghua.edu.cn/pypi/web/packages/25/cb/7262bc1b0300b4b64af50c2720ef958c2c1917525238d661c3e9a2b71b7b/wrapt-1.17.2-cp312-cp312-manylinux_2_5_i686.manylinux1_i686.manylinux_2_17_i686.manylinux2014_i686.whl", hash = "sha256:d18a4865f46b8579d44e4fe1e2bcbc6472ad83d98e22a26c963d46e4c125ef0b", size = 80899, upload-time = "2025-01-14T10:34:09.82Z" },
    { url = "https://mirrors.tuna.tsinghua.edu.cn/pypi/web/packages/2a/5a/04cde32b07a7431d4ed0553a76fdb7a61270e78c5fd5a603e190ac389f14/wrapt-1.17.2-cp312-cp312-manylinux_2_5_x86_64.manylinux1_x86_64.manylinux_2_17_x86_64.manylinux2014_x86_64.whl", hash = "sha256:bc570b5f14a79734437cb7b0500376b6b791153314986074486e0b0fa8d71d98", size = 89222, upload-time = "2025-01-14T10:34:11.258Z" },
    { url = "https://mirrors.tuna.tsinghua.edu.cn/pypi/web/packages/09/28/2e45a4f4771fcfb109e244d5dbe54259e970362a311b67a965555ba65026/wrapt-1.17.2-cp312-cp312-musllinux_1_2_aarch64.whl", hash = "sha256:6d9187b01bebc3875bac9b087948a2bccefe464a7d8f627cf6e48b1bbae30f82", size = 86707, upload-time = "2025-01-14T10:34:12.49Z" },
    { url = "https://mirrors.tuna.tsinghua.edu.cn/pypi/web/packages/c6/d2/dcb56bf5f32fcd4bd9aacc77b50a539abdd5b6536872413fd3f428b21bed/wrapt-1.17.2-cp312-cp312-musllinux_1_2_i686.whl", hash = "sha256:9e8659775f1adf02eb1e6f109751268e493c73716ca5761f8acb695e52a756ae", size = 79685, upload-time = "2025-01-14T10:34:15.043Z" },
    { url = "https://mirrors.tuna.tsinghua.edu.cn/pypi/web/packages/80/4e/eb8b353e36711347893f502ce91c770b0b0929f8f0bed2670a6856e667a9/wrapt-1.17.2-cp312-cp312-musllinux_1_2_x86_64.whl", hash = "sha256:e8b2816ebef96d83657b56306152a93909a83f23994f4b30ad4573b00bd11bb9", size = 87567, upload-time = "2025-01-14T10:34:16.563Z" },
    { url = "https://mirrors.tuna.tsinghua.edu.cn/pypi/web/packages/17/27/4fe749a54e7fae6e7146f1c7d914d28ef599dacd4416566c055564080fe2/wrapt-1.17.2-cp312-cp312-win32.whl", hash = "sha256:468090021f391fe0056ad3e807e3d9034e0fd01adcd3bdfba977b6fdf4213ea9", size = 36672, upload-time = "2025-01-14T10:34:17.727Z" },
    { url = "https://mirrors.tuna.tsinghua.edu.cn/pypi/web/packages/15/06/1dbf478ea45c03e78a6a8c4be4fdc3c3bddea5c8de8a93bc971415e47f0f/wrapt-1.17.2-cp312-cp312-win_amd64.whl", hash = "sha256:ec89ed91f2fa8e3f52ae53cd3cf640d6feff92ba90d62236a81e4e563ac0e991", size = 38865, upload-time = "2025-01-14T10:34:19.577Z" },
    { url = "https://mirrors.tuna.tsinghua.edu.cn/pypi/web/packages/ce/b9/0ffd557a92f3b11d4c5d5e0c5e4ad057bd9eb8586615cdaf901409920b14/wrapt-1.17.2-cp313-cp313-macosx_10_13_universal2.whl", hash = "sha256:6ed6ffac43aecfe6d86ec5b74b06a5be33d5bb9243d055141e8cabb12aa08125", size = 53800, upload-time = "2025-01-14T10:34:21.571Z" },
    { url = "https://mirrors.tuna.tsinghua.edu.cn/pypi/web/packages/c0/ef/8be90a0b7e73c32e550c73cfb2fa09db62234227ece47b0e80a05073b375/wrapt-1.17.2-cp313-cp313-macosx_10_13_x86_64.whl", hash = "sha256:35621ae4c00e056adb0009f8e86e28eb4a41a4bfa8f9bfa9fca7d343fe94f998", size = 38824, upload-time = "2025-01-14T10:34:22.999Z" },
    { url = "https://mirrors.tuna.tsinghua.edu.cn/pypi/web/packages/36/89/0aae34c10fe524cce30fe5fc433210376bce94cf74d05b0d68344c8ba46e/wrapt-1.17.2-cp313-cp313-macosx_11_0_arm64.whl", hash = "sha256:a604bf7a053f8362d27eb9fefd2097f82600b856d5abe996d623babd067b1ab5", size = 38920, upload-time = "2025-01-14T10:34:25.386Z" },
    { url = "https://mirrors.tuna.tsinghua.edu.cn/pypi/web/packages/3b/24/11c4510de906d77e0cfb5197f1b1445d4fec42c9a39ea853d482698ac681/wrapt-1.17.2-cp313-cp313-manylinux_2_17_aarch64.manylinux2014_aarch64.whl", hash = "sha256:5cbabee4f083b6b4cd282f5b817a867cf0b1028c54d445b7ec7cfe6505057cf8", size = 88690, upload-time = "2025-01-14T10:34:28.058Z" },
    { url = "https://mirrors.tuna.tsinghua.edu.cn/pypi/web/packages/71/d7/cfcf842291267bf455b3e266c0c29dcb675b5540ee8b50ba1699abf3af45/wrapt-1.17.2-cp313-cp313-manylinux_2_5_i686.manylinux1_i686.manylinux_2_17_i686.manylinux2014_i686.whl", hash = "sha256:49703ce2ddc220df165bd2962f8e03b84c89fee2d65e1c24a7defff6f988f4d6", size = 80861, upload-time = "2025-01-14T10:34:29.167Z" },
    { url = "https://mirrors.tuna.tsinghua.edu.cn/pypi/web/packages/d5/66/5d973e9f3e7370fd686fb47a9af3319418ed925c27d72ce16b791231576d/wrapt-1.17.2-cp313-cp313-manylinux_2_5_x86_64.manylinux1_x86_64.manylinux_2_17_x86_64.manylinux2014_x86_64.whl", hash = "sha256:8112e52c5822fc4253f3901b676c55ddf288614dc7011634e2719718eaa187dc", size = 89174, upload-time = "2025-01-14T10:34:31.702Z" },
    { url = "https://mirrors.tuna.tsinghua.edu.cn/pypi/web/packages/a7/d3/8e17bb70f6ae25dabc1aaf990f86824e4fd98ee9cadf197054e068500d27/wrapt-1.17.2-cp313-cp313-musllinux_1_2_aarch64.whl", hash = "sha256:9fee687dce376205d9a494e9c121e27183b2a3df18037f89d69bd7b35bcf59e2", size = 86721, upload-time = "2025-01-14T10:34:32.91Z" },
    { url = "https://mirrors.tuna.tsinghua.edu.cn/pypi/web/packages/6f/54/f170dfb278fe1c30d0ff864513cff526d624ab8de3254b20abb9cffedc24/wrapt-1.17.2-cp313-cp313-musllinux_1_2_i686.whl", hash = "sha256:18983c537e04d11cf027fbb60a1e8dfd5190e2b60cc27bc0808e653e7b218d1b", size = 79763, upload-time = "2025-01-14T10:34:34.903Z" },
    { url = "https://mirrors.tuna.tsinghua.edu.cn/pypi/web/packages/4a/98/de07243751f1c4a9b15c76019250210dd3486ce098c3d80d5f729cba029c/wrapt-1.17.2-cp313-cp313-musllinux_1_2_x86_64.whl", hash = "sha256:703919b1633412ab54bcf920ab388735832fdcb9f9a00ae49387f0fe67dad504", size = 87585, upload-time = "2025-01-14T10:34:36.13Z" },
    { url = "https://mirrors.tuna.tsinghua.edu.cn/pypi/web/packages/f9/f0/13925f4bd6548013038cdeb11ee2cbd4e37c30f8bfd5db9e5a2a370d6e20/wrapt-1.17.2-cp313-cp313-win32.whl", hash = "sha256:abbb9e76177c35d4e8568e58650aa6926040d6a9f6f03435b7a522bf1c487f9a", size = 36676, upload-time = "2025-01-14T10:34:37.962Z" },
    { url = "https://mirrors.tuna.tsinghua.edu.cn/pypi/web/packages/bf/ae/743f16ef8c2e3628df3ddfd652b7d4c555d12c84b53f3d8218498f4ade9b/wrapt-1.17.2-cp313-cp313-win_amd64.whl", hash = "sha256:69606d7bb691b50a4240ce6b22ebb319c1cfb164e5f6569835058196e0f3a845", size = 38871, upload-time = "2025-01-14T10:34:39.13Z" },
    { url = "https://mirrors.tuna.tsinghua.edu.cn/pypi/web/packages/3d/bc/30f903f891a82d402ffb5fda27ec1d621cc97cb74c16fea0b6141f1d4e87/wrapt-1.17.2-cp313-cp313t-macosx_10_13_universal2.whl", hash = "sha256:4a721d3c943dae44f8e243b380cb645a709ba5bd35d3ad27bc2ed947e9c68192", size = 56312, upload-time = "2025-01-14T10:34:40.604Z" },
    { url = "https://mirrors.tuna.tsinghua.edu.cn/pypi/web/packages/8a/04/c97273eb491b5f1c918857cd26f314b74fc9b29224521f5b83f872253725/wrapt-1.17.2-cp313-cp313t-macosx_10_13_x86_64.whl", hash = "sha256:766d8bbefcb9e00c3ac3b000d9acc51f1b399513f44d77dfe0eb026ad7c9a19b", size = 40062, upload-time = "2025-01-14T10:34:45.011Z" },
    { url = "https://mirrors.tuna.tsinghua.edu.cn/pypi/web/packages/4e/ca/3b7afa1eae3a9e7fefe499db9b96813f41828b9fdb016ee836c4c379dadb/wrapt-1.17.2-cp313-cp313t-macosx_11_0_arm64.whl", hash = "sha256:e496a8ce2c256da1eb98bd15803a79bee00fc351f5dfb9ea82594a3f058309e0", size = 40155, upload-time = "2025-01-14T10:34:47.25Z" },
    { url = "https://mirrors.tuna.tsinghua.edu.cn/pypi/web/packages/89/be/7c1baed43290775cb9030c774bc53c860db140397047cc49aedaf0a15477/wrapt-1.17.2-cp313-cp313t-manylinux_2_17_aarch64.manylinux2014_aarch64.whl", hash = "sha256:40d615e4fe22f4ad3528448c193b218e077656ca9ccb22ce2cb20db730f8d306", size = 113471, upload-time = "2025-01-14T10:34:50.934Z" },
    { url = "https://mirrors.tuna.tsinghua.edu.cn/pypi/web/packages/32/98/4ed894cf012b6d6aae5f5cc974006bdeb92f0241775addad3f8cd6ab71c8/wrapt-1.17.2-cp313-cp313t-manylinux_2_5_i686.manylinux1_i686.manylinux_2_17_i686.manylinux2014_i686.whl", hash = "sha256:a5aaeff38654462bc4b09023918b7f21790efb807f54c000a39d41d69cf552cb", size = 101208, upload-time = "2025-01-14T10:34:52.297Z" },
    { url = "https://mirrors.tuna.tsinghua.edu.cn/pypi/web/packages/ea/fd/0c30f2301ca94e655e5e057012e83284ce8c545df7661a78d8bfca2fac7a/wrapt-1.17.2-cp313-cp313t-manylinux_2_5_x86_64.manylinux1_x86_64.manylinux_2_17_x86_64.manylinux2014_x86_64.whl", hash = "sha256:9a7d15bbd2bc99e92e39f49a04653062ee6085c0e18b3b7512a4f2fe91f2d681", size = 109339, upload-time = "2025-01-14T10:34:53.489Z" },
    { url = "https://mirrors.tuna.tsinghua.edu.cn/pypi/web/packages/75/56/05d000de894c4cfcb84bcd6b1df6214297b8089a7bd324c21a4765e49b14/wrapt-1.17.2-cp313-cp313t-musllinux_1_2_aarch64.whl", hash = "sha256:e3890b508a23299083e065f435a492b5435eba6e304a7114d2f919d400888cc6", size = 110232, upload-time = "2025-01-14T10:34:55.327Z" },
    { url = "https://mirrors.tuna.tsinghua.edu.cn/pypi/web/packages/53/f8/c3f6b2cf9b9277fb0813418e1503e68414cd036b3b099c823379c9575e6d/wrapt-1.17.2-cp313-cp313t-musllinux_1_2_i686.whl", hash = "sha256:8c8b293cd65ad716d13d8dd3624e42e5a19cc2a2f1acc74b30c2c13f15cb61a6", size = 100476, upload-time = "2025-01-14T10:34:58.055Z" },
    { url = "https://mirrors.tuna.tsinghua.edu.cn/pypi/web/packages/a7/b1/0bb11e29aa5139d90b770ebbfa167267b1fc548d2302c30c8f7572851738/wrapt-1.17.2-cp313-cp313t-musllinux_1_2_x86_64.whl", hash = "sha256:4c82b8785d98cdd9fed4cac84d765d234ed3251bd6afe34cb7ac523cb93e8b4f", size = 106377, upload-time = "2025-01-14T10:34:59.3Z" },
    { url = "https://mirrors.tuna.tsinghua.edu.cn/pypi/web/packages/6a/e1/0122853035b40b3f333bbb25f1939fc1045e21dd518f7f0922b60c156f7c/wrapt-1.17.2-cp313-cp313t-win32.whl", hash = "sha256:13e6afb7fe71fe7485a4550a8844cc9ffbe263c0f1a1eea569bc7091d4898555", size = 37986, upload-time = "2025-01-14T10:35:00.498Z" },
    { url = "https://mirrors.tuna.tsinghua.edu.cn/pypi/web/packages/09/5e/1655cf481e079c1f22d0cabdd4e51733679932718dc23bf2db175f329b76/wrapt-1.17.2-cp313-cp313t-win_amd64.whl", hash = "sha256:eaf675418ed6b3b31c7a989fd007fa7c3be66ce14e5c3b27336383604c9da85c", size = 40750, upload-time = "2025-01-14T10:35:03.378Z" },
    { url = "https://mirrors.tuna.tsinghua.edu.cn/pypi/web/packages/2d/82/f56956041adef78f849db6b289b282e72b55ab8045a75abad81898c28d19/wrapt-1.17.2-py3-none-any.whl", hash = "sha256:b18f2d1533a71f069c7f82d524a52599053d4c7166e9dd374ae2136b7f40f7c8", size = 23594, upload-time = "2025-01-14T10:35:44.018Z" },
]

[[package]]
name = "yarl"
version = "1.20.0"
source = { registry = "https://mirrors.tuna.tsinghua.edu.cn/pypi/web/simple" }
dependencies = [
    { name = "idna" },
    { name = "multidict" },
    { name = "propcache" },
]
sdist = { url = "https://mirrors.tuna.tsinghua.edu.cn/pypi/web/packages/62/51/c0edba5219027f6eab262e139f73e2417b0f4efffa23bf562f6e18f76ca5/yarl-1.20.0.tar.gz", hash = "sha256:686d51e51ee5dfe62dec86e4866ee0e9ed66df700d55c828a615640adc885307", size = 185258, upload-time = "2025-04-17T00:45:14.661Z" }
wheels = [
    { url = "https://mirrors.tuna.tsinghua.edu.cn/pypi/web/packages/60/82/a59d8e21b20ffc836775fa7daedac51d16bb8f3010c4fcb495c4496aa922/yarl-1.20.0-cp311-cp311-macosx_10_9_universal2.whl", hash = "sha256:fdb5204d17cb32b2de2d1e21c7461cabfacf17f3645e4b9039f210c5d3378bf3", size = 145178, upload-time = "2025-04-17T00:42:04.511Z" },
    { url = "https://mirrors.tuna.tsinghua.edu.cn/pypi/web/packages/ba/81/315a3f6f95947cfbf37c92d6fbce42a1a6207b6c38e8c2b452499ec7d449/yarl-1.20.0-cp311-cp311-macosx_10_9_x86_64.whl", hash = "sha256:eaddd7804d8e77d67c28d154ae5fab203163bd0998769569861258e525039d2a", size = 96859, upload-time = "2025-04-17T00:42:06.43Z" },
    { url = "https://mirrors.tuna.tsinghua.edu.cn/pypi/web/packages/ad/17/9b64e575583158551b72272a1023cdbd65af54fe13421d856b2850a6ddb7/yarl-1.20.0-cp311-cp311-macosx_11_0_arm64.whl", hash = "sha256:634b7ba6b4a85cf67e9df7c13a7fb2e44fa37b5d34501038d174a63eaac25ee2", size = 94647, upload-time = "2025-04-17T00:42:07.976Z" },
    { url = "https://mirrors.tuna.tsinghua.edu.cn/pypi/web/packages/2c/29/8f291e7922a58a21349683f6120a85701aeefaa02e9f7c8a2dc24fe3f431/yarl-1.20.0-cp311-cp311-manylinux_2_17_aarch64.manylinux2014_aarch64.whl", hash = "sha256:6d409e321e4addf7d97ee84162538c7258e53792eb7c6defd0c33647d754172e", size = 355788, upload-time = "2025-04-17T00:42:09.902Z" },
    { url = "https://mirrors.tuna.tsinghua.edu.cn/pypi/web/packages/26/6d/b4892c80b805c42c228c6d11e03cafabf81662d371b0853e7f0f513837d5/yarl-1.20.0-cp311-cp311-manylinux_2_17_armv7l.manylinux2014_armv7l.manylinux_2_31_armv7l.whl", hash = "sha256:ea52f7328a36960ba3231c6677380fa67811b414798a6e071c7085c57b6d20a9", size = 344613, upload-time = "2025-04-17T00:42:11.768Z" },
    { url = "https://mirrors.tuna.tsinghua.edu.cn/pypi/web/packages/d7/0e/517aa28d3f848589bae9593717b063a544b86ba0a807d943c70f48fcf3bb/yarl-1.20.0-cp311-cp311-manylinux_2_17_ppc64le.manylinux2014_ppc64le.whl", hash = "sha256:c8703517b924463994c344dcdf99a2d5ce9eca2b6882bb640aa555fb5efc706a", size = 370953, upload-time = "2025-04-17T00:42:13.983Z" },
    { url = "https://mirrors.tuna.tsinghua.edu.cn/pypi/web/packages/5f/9b/5bd09d2f1ad6e6f7c2beae9e50db78edd2cca4d194d227b958955573e240/yarl-1.20.0-cp311-cp311-manylinux_2_17_s390x.manylinux2014_s390x.whl", hash = "sha256:077989b09ffd2f48fb2d8f6a86c5fef02f63ffe6b1dd4824c76de7bb01e4f2e2", size = 369204, upload-time = "2025-04-17T00:42:16.386Z" },
    { url = "https://mirrors.tuna.tsinghua.edu.cn/pypi/web/packages/9c/85/d793a703cf4bd0d4cd04e4b13cc3d44149470f790230430331a0c1f52df5/yarl-1.20.0-cp311-cp311-manylinux_2_17_x86_64.manylinux2014_x86_64.whl", hash = "sha256:0acfaf1da020253f3533526e8b7dd212838fdc4109959a2c53cafc6db611bff2", size = 358108, upload-time = "2025-04-17T00:42:18.622Z" },
    { url = "https://mirrors.tuna.tsinghua.edu.cn/pypi/web/packages/6f/54/b6c71e13549c1f6048fbc14ce8d930ac5fb8bafe4f1a252e621a24f3f1f9/yarl-1.20.0-cp311-cp311-manylinux_2_5_i686.manylinux1_i686.manylinux_2_17_i686.manylinux2014_i686.whl", hash = "sha256:b4230ac0b97ec5eeb91d96b324d66060a43fd0d2a9b603e3327ed65f084e41f8", size = 346610, upload-time = "2025-04-17T00:42:20.9Z" },
    { url = "https://mirrors.tuna.tsinghua.edu.cn/pypi/web/packages/a0/1a/d6087d58bdd0d8a2a37bbcdffac9d9721af6ebe50d85304d9f9b57dfd862/yarl-1.20.0-cp311-cp311-musllinux_1_2_aarch64.whl", hash = "sha256:0a6a1e6ae21cdd84011c24c78d7a126425148b24d437b5702328e4ba640a8902", size = 365378, upload-time = "2025-04-17T00:42:22.926Z" },
    { url = "https://mirrors.tuna.tsinghua.edu.cn/pypi/web/packages/02/84/e25ddff4cbc001dbc4af76f8d41a3e23818212dd1f0a52044cbc60568872/yarl-1.20.0-cp311-cp311-musllinux_1_2_armv7l.whl", hash = "sha256:86de313371ec04dd2531f30bc41a5a1a96f25a02823558ee0f2af0beaa7ca791", size = 356919, upload-time = "2025-04-17T00:42:25.145Z" },
    { url = "https://mirrors.tuna.tsinghua.edu.cn/pypi/web/packages/04/76/898ae362353bf8f64636495d222c8014c8e5267df39b1a9fe1e1572fb7d0/yarl-1.20.0-cp311-cp311-musllinux_1_2_i686.whl", hash = "sha256:dd59c9dd58ae16eaa0f48c3d0cbe6be8ab4dc7247c3ff7db678edecbaf59327f", size = 364248, upload-time = "2025-04-17T00:42:27.475Z" },
    { url = "https://mirrors.tuna.tsinghua.edu.cn/pypi/web/packages/1b/b0/9d9198d83a622f1c40fdbf7bd13b224a6979f2e1fc2cf50bfb1d8773c495/yarl-1.20.0-cp311-cp311-musllinux_1_2_ppc64le.whl", hash = "sha256:a0bc5e05f457b7c1994cc29e83b58f540b76234ba6b9648a4971ddc7f6aa52da", size = 378418, upload-time = "2025-04-17T00:42:29.333Z" },
    { url = "https://mirrors.tuna.tsinghua.edu.cn/pypi/web/packages/c7/ce/1f50c1cc594cf5d3f5bf4a9b616fca68680deaec8ad349d928445ac52eb8/yarl-1.20.0-cp311-cp311-musllinux_1_2_s390x.whl", hash = "sha256:c9471ca18e6aeb0e03276b5e9b27b14a54c052d370a9c0c04a68cefbd1455eb4", size = 383850, upload-time = "2025-04-17T00:42:31.668Z" },
    { url = "https://mirrors.tuna.tsinghua.edu.cn/pypi/web/packages/89/1e/a59253a87b35bfec1a25bb5801fb69943330b67cfd266278eb07e0609012/yarl-1.20.0-cp311-cp311-musllinux_1_2_x86_64.whl", hash = "sha256:40ed574b4df723583a26c04b298b283ff171bcc387bc34c2683235e2487a65a5", size = 381218, upload-time = "2025-04-17T00:42:33.523Z" },
    { url = "https://mirrors.tuna.tsinghua.edu.cn/pypi/web/packages/85/b0/26f87df2b3044b0ef1a7cf66d321102bdca091db64c5ae853fcb2171c031/yarl-1.20.0-cp311-cp311-win32.whl", hash = "sha256:db243357c6c2bf3cd7e17080034ade668d54ce304d820c2a58514a4e51d0cfd6", size = 86606, upload-time = "2025-04-17T00:42:35.873Z" },
    { url = "https://mirrors.tuna.tsinghua.edu.cn/pypi/web/packages/33/46/ca335c2e1f90446a77640a45eeb1cd8f6934f2c6e4df7db0f0f36ef9f025/yarl-1.20.0-cp311-cp311-win_amd64.whl", hash = "sha256:8c12cd754d9dbd14204c328915e23b0c361b88f3cffd124129955e60a4fbfcfb", size = 93374, upload-time = "2025-04-17T00:42:37.586Z" },
    { url = "https://mirrors.tuna.tsinghua.edu.cn/pypi/web/packages/c3/e8/3efdcb83073df978bb5b1a9cc0360ce596680e6c3fac01f2a994ccbb8939/yarl-1.20.0-cp312-cp312-macosx_10_13_universal2.whl", hash = "sha256:e06b9f6cdd772f9b665e5ba8161968e11e403774114420737f7884b5bd7bdf6f", size = 147089, upload-time = "2025-04-17T00:42:39.602Z" },
    { url = "https://mirrors.tuna.tsinghua.edu.cn/pypi/web/packages/60/c3/9e776e98ea350f76f94dd80b408eaa54e5092643dbf65fd9babcffb60509/yarl-1.20.0-cp312-cp312-macosx_10_13_x86_64.whl", hash = "sha256:b9ae2fbe54d859b3ade40290f60fe40e7f969d83d482e84d2c31b9bff03e359e", size = 97706, upload-time = "2025-04-17T00:42:41.469Z" },
    { url = "https://mirrors.tuna.tsinghua.edu.cn/pypi/web/packages/0c/5b/45cdfb64a3b855ce074ae607b9fc40bc82e7613b94e7612b030255c93a09/yarl-1.20.0-cp312-cp312-macosx_11_0_arm64.whl", hash = "sha256:6d12b8945250d80c67688602c891237994d203d42427cb14e36d1a732eda480e", size = 95719, upload-time = "2025-04-17T00:42:43.666Z" },
    { url = "https://mirrors.tuna.tsinghua.edu.cn/pypi/web/packages/2d/4e/929633b249611eeed04e2f861a14ed001acca3ef9ec2a984a757b1515889/yarl-1.20.0-cp312-cp312-manylinux_2_17_aarch64.manylinux2014_aarch64.whl", hash = "sha256:087e9731884621b162a3e06dc0d2d626e1542a617f65ba7cc7aeab279d55ad33", size = 343972, upload-time = "2025-04-17T00:42:45.391Z" },
    { url = "https://mirrors.tuna.tsinghua.edu.cn/pypi/web/packages/49/fd/047535d326c913f1a90407a3baf7ff535b10098611eaef2c527e32e81ca1/yarl-1.20.0-cp312-cp312-manylinux_2_17_armv7l.manylinux2014_armv7l.manylinux_2_31_armv7l.whl", hash = "sha256:69df35468b66c1a6e6556248e6443ef0ec5f11a7a4428cf1f6281f1879220f58", size = 339639, upload-time = "2025-04-17T00:42:47.552Z" },
    { url = "https://mirrors.tuna.tsinghua.edu.cn/pypi/web/packages/48/2f/11566f1176a78f4bafb0937c0072410b1b0d3640b297944a6a7a556e1d0b/yarl-1.20.0-cp312-cp312-manylinux_2_17_ppc64le.manylinux2014_ppc64le.whl", hash = "sha256:3b2992fe29002fd0d4cbaea9428b09af9b8686a9024c840b8a2b8f4ea4abc16f", size = 353745, upload-time = "2025-04-17T00:42:49.406Z" },
    { url = "https://mirrors.tuna.tsinghua.edu.cn/pypi/web/packages/26/17/07dfcf034d6ae8837b33988be66045dd52f878dfb1c4e8f80a7343f677be/yarl-1.20.0-cp312-cp312-manylinux_2_17_s390x.manylinux2014_s390x.whl", hash = "sha256:4c903e0b42aab48abfbac668b5a9d7b6938e721a6341751331bcd7553de2dcae", size = 354178, upload-time = "2025-04-17T00:42:51.588Z" },
    { url = "https://mirrors.tuna.tsinghua.edu.cn/pypi/web/packages/15/45/212604d3142d84b4065d5f8cab6582ed3d78e4cc250568ef2a36fe1cf0a5/yarl-1.20.0-cp312-cp312-manylinux_2_17_x86_64.manylinux2014_x86_64.whl", hash = "sha256:bf099e2432131093cc611623e0b0bcc399b8cddd9a91eded8bfb50402ec35018", size = 349219, upload-time = "2025-04-17T00:42:53.674Z" },
    { url = "https://mirrors.tuna.tsinghua.edu.cn/pypi/web/packages/e6/e0/a10b30f294111c5f1c682461e9459935c17d467a760c21e1f7db400ff499/yarl-1.20.0-cp312-cp312-manylinux_2_5_i686.manylinux1_i686.manylinux_2_17_i686.manylinux2014_i686.whl", hash = "sha256:8a7f62f5dc70a6c763bec9ebf922be52aa22863d9496a9a30124d65b489ea672", size = 337266, upload-time = "2025-04-17T00:42:55.49Z" },
    { url = "https://mirrors.tuna.tsinghua.edu.cn/pypi/web/packages/33/a6/6efa1d85a675d25a46a167f9f3e80104cde317dfdf7f53f112ae6b16a60a/yarl-1.20.0-cp312-cp312-musllinux_1_2_aarch64.whl", hash = "sha256:54ac15a8b60382b2bcefd9a289ee26dc0920cf59b05368c9b2b72450751c6eb8", size = 360873, upload-time = "2025-04-17T00:42:57.895Z" },
    { url = "https://mirrors.tuna.tsinghua.edu.cn/pypi/web/packages/77/67/c8ab718cb98dfa2ae9ba0f97bf3cbb7d45d37f13fe1fbad25ac92940954e/yarl-1.20.0-cp312-cp312-musllinux_1_2_armv7l.whl", hash = "sha256:25b3bc0763a7aca16a0f1b5e8ef0f23829df11fb539a1b70476dcab28bd83da7", size = 360524, upload-time = "2025-04-17T00:43:00.094Z" },
    { url = "https://mirrors.tuna.tsinghua.edu.cn/pypi/web/packages/bd/e8/c3f18660cea1bc73d9f8a2b3ef423def8dadbbae6c4afabdb920b73e0ead/yarl-1.20.0-cp312-cp312-musllinux_1_2_i686.whl", hash = "sha256:b2586e36dc070fc8fad6270f93242124df68b379c3a251af534030a4a33ef594", size = 365370, upload-time = "2025-04-17T00:43:02.242Z" },
    { url = "https://mirrors.tuna.tsinghua.edu.cn/pypi/web/packages/c9/99/33f3b97b065e62ff2d52817155a89cfa030a1a9b43fee7843ef560ad9603/yarl-1.20.0-cp312-cp312-musllinux_1_2_ppc64le.whl", hash = "sha256:866349da9d8c5290cfefb7fcc47721e94de3f315433613e01b435473be63daa6", size = 373297, upload-time = "2025-04-17T00:43:04.189Z" },
    { url = "https://mirrors.tuna.tsinghua.edu.cn/pypi/web/packages/3d/89/7519e79e264a5f08653d2446b26d4724b01198a93a74d2e259291d538ab1/yarl-1.20.0-cp312-cp312-musllinux_1_2_s390x.whl", hash = "sha256:33bb660b390a0554d41f8ebec5cd4475502d84104b27e9b42f5321c5192bfcd1", size = 378771, upload-time = "2025-04-17T00:43:06.609Z" },
    { url = "https://mirrors.tuna.tsinghua.edu.cn/pypi/web/packages/3a/58/6c460bbb884abd2917c3eef6f663a4a873f8dc6f498561fc0ad92231c113/yarl-1.20.0-cp312-cp312-musllinux_1_2_x86_64.whl", hash = "sha256:737e9f171e5a07031cbee5e9180f6ce21a6c599b9d4b2c24d35df20a52fabf4b", size = 375000, upload-time = "2025-04-17T00:43:09.01Z" },
    { url = "https://mirrors.tuna.tsinghua.edu.cn/pypi/web/packages/3b/2a/dd7ed1aa23fea996834278d7ff178f215b24324ee527df53d45e34d21d28/yarl-1.20.0-cp312-cp312-win32.whl", hash = "sha256:839de4c574169b6598d47ad61534e6981979ca2c820ccb77bf70f4311dd2cc64", size = 86355, upload-time = "2025-04-17T00:43:11.311Z" },
    { url = "https://mirrors.tuna.tsinghua.edu.cn/pypi/web/packages/ca/c6/333fe0338305c0ac1c16d5aa7cc4841208d3252bbe62172e0051006b5445/yarl-1.20.0-cp312-cp312-win_amd64.whl", hash = "sha256:3d7dbbe44b443b0c4aa0971cb07dcb2c2060e4a9bf8d1301140a33a93c98e18c", size = 92904, upload-time = "2025-04-17T00:43:13.087Z" },
    { url = "https://mirrors.tuna.tsinghua.edu.cn/pypi/web/packages/0f/6f/514c9bff2900c22a4f10e06297714dbaf98707143b37ff0bcba65a956221/yarl-1.20.0-cp313-cp313-macosx_10_13_universal2.whl", hash = "sha256:2137810a20b933b1b1b7e5cf06a64c3ed3b4747b0e5d79c9447c00db0e2f752f", size = 145030, upload-time = "2025-04-17T00:43:15.083Z" },
    { url = "https://mirrors.tuna.tsinghua.edu.cn/pypi/web/packages/4e/9d/f88da3fa319b8c9c813389bfb3463e8d777c62654c7168e580a13fadff05/yarl-1.20.0-cp313-cp313-macosx_10_13_x86_64.whl", hash = "sha256:447c5eadd750db8389804030d15f43d30435ed47af1313303ed82a62388176d3", size = 96894, upload-time = "2025-04-17T00:43:17.372Z" },
    { url = "https://mirrors.tuna.tsinghua.edu.cn/pypi/web/packages/cd/57/92e83538580a6968b2451d6c89c5579938a7309d4785748e8ad42ddafdce/yarl-1.20.0-cp313-cp313-macosx_11_0_arm64.whl", hash = "sha256:42fbe577272c203528d402eec8bf4b2d14fd49ecfec92272334270b850e9cd7d", size = 94457, upload-time = "2025-04-17T00:43:19.431Z" },
    { url = "https://mirrors.tuna.tsinghua.edu.cn/pypi/web/packages/e9/ee/7ee43bd4cf82dddd5da97fcaddb6fa541ab81f3ed564c42f146c83ae17ce/yarl-1.20.0-cp313-cp313-manylinux_2_17_aarch64.manylinux2014_aarch64.whl", hash = "sha256:18e321617de4ab170226cd15006a565d0fa0d908f11f724a2c9142d6b2812ab0", size = 343070, upload-time = "2025-04-17T00:43:21.426Z" },
    { url = "https://mirrors.tuna.tsinghua.edu.cn/pypi/web/packages/4a/12/b5eccd1109e2097bcc494ba7dc5de156e41cf8309fab437ebb7c2b296ce3/yarl-1.20.0-cp313-cp313-manylinux_2_17_armv7l.manylinux2014_armv7l.manylinux_2_31_armv7l.whl", hash = "sha256:4345f58719825bba29895011e8e3b545e6e00257abb984f9f27fe923afca2501", size = 337739, upload-time = "2025-04-17T00:43:23.634Z" },
    { url = "https://mirrors.tuna.tsinghua.edu.cn/pypi/web/packages/7d/6b/0eade8e49af9fc2585552f63c76fa59ef469c724cc05b29519b19aa3a6d5/yarl-1.20.0-cp313-cp313-manylinux_2_17_ppc64le.manylinux2014_ppc64le.whl", hash = "sha256:5d9b980d7234614bc4674468ab173ed77d678349c860c3af83b1fffb6a837ddc", size = 351338, upload-time = "2025-04-17T00:43:25.695Z" },
    { url = "https://mirrors.tuna.tsinghua.edu.cn/pypi/web/packages/45/cb/aaaa75d30087b5183c7b8a07b4fb16ae0682dd149a1719b3a28f54061754/yarl-1.20.0-cp313-cp313-manylinux_2_17_s390x.manylinux2014_s390x.whl", hash = "sha256:af4baa8a445977831cbaa91a9a84cc09debb10bc8391f128da2f7bd070fc351d", size = 353636, upload-time = "2025-04-17T00:43:27.876Z" },
    { url = "https://mirrors.tuna.tsinghua.edu.cn/pypi/web/packages/98/9d/d9cb39ec68a91ba6e66fa86d97003f58570327d6713833edf7ad6ce9dde5/yarl-1.20.0-cp313-cp313-manylinux_2_17_x86_64.manylinux2014_x86_64.whl", hash = "sha256:123393db7420e71d6ce40d24885a9e65eb1edefc7a5228db2d62bcab3386a5c0", size = 348061, upload-time = "2025-04-17T00:43:29.788Z" },
    { url = "https://mirrors.tuna.tsinghua.edu.cn/pypi/web/packages/72/6b/103940aae893d0cc770b4c36ce80e2ed86fcb863d48ea80a752b8bda9303/yarl-1.20.0-cp313-cp313-manylinux_2_5_i686.manylinux1_i686.manylinux_2_17_i686.manylinux2014_i686.whl", hash = "sha256:ab47acc9332f3de1b39e9b702d9c916af7f02656b2a86a474d9db4e53ef8fd7a", size = 334150, upload-time = "2025-04-17T00:43:31.742Z" },
    { url = "https://mirrors.tuna.tsinghua.edu.cn/pypi/web/packages/ef/b2/986bd82aa222c3e6b211a69c9081ba46484cffa9fab2a5235e8d18ca7a27/yarl-1.20.0-cp313-cp313-musllinux_1_2_aarch64.whl", hash = "sha256:4a34c52ed158f89876cba9c600b2c964dfc1ca52ba7b3ab6deb722d1d8be6df2", size = 362207, upload-time = "2025-04-17T00:43:34.099Z" },
    { url = "https://mirrors.tuna.tsinghua.edu.cn/pypi/web/packages/14/7c/63f5922437b873795d9422cbe7eb2509d4b540c37ae5548a4bb68fd2c546/yarl-1.20.0-cp313-cp313-musllinux_1_2_armv7l.whl", hash = "sha256:04d8cfb12714158abf2618f792c77bc5c3d8c5f37353e79509608be4f18705c9", size = 361277, upload-time = "2025-04-17T00:43:36.202Z" },
    { url = "https://mirrors.tuna.tsinghua.edu.cn/pypi/web/packages/81/83/450938cccf732466953406570bdb42c62b5ffb0ac7ac75a1f267773ab5c8/yarl-1.20.0-cp313-cp313-musllinux_1_2_i686.whl", hash = "sha256:7dc63ad0d541c38b6ae2255aaa794434293964677d5c1ec5d0116b0e308031f5", size = 364990, upload-time = "2025-04-17T00:43:38.551Z" },
    { url = "https://mirrors.tuna.tsinghua.edu.cn/pypi/web/packages/b4/de/af47d3a47e4a833693b9ec8e87debb20f09d9fdc9139b207b09a3e6cbd5a/yarl-1.20.0-cp313-cp313-musllinux_1_2_ppc64le.whl", hash = "sha256:f9d02b591a64e4e6ca18c5e3d925f11b559c763b950184a64cf47d74d7e41877", size = 374684, upload-time = "2025-04-17T00:43:40.481Z" },
    { url = "https://mirrors.tuna.tsinghua.edu.cn/pypi/web/packages/62/0b/078bcc2d539f1faffdc7d32cb29a2d7caa65f1a6f7e40795d8485db21851/yarl-1.20.0-cp313-cp313-musllinux_1_2_s390x.whl", hash = "sha256:95fc9876f917cac7f757df80a5dda9de59d423568460fe75d128c813b9af558e", size = 382599, upload-time = "2025-04-17T00:43:42.463Z" },
    { url = "https://mirrors.tuna.tsinghua.edu.cn/pypi/web/packages/74/a9/4fdb1a7899f1fb47fd1371e7ba9e94bff73439ce87099d5dd26d285fffe0/yarl-1.20.0-cp313-cp313-musllinux_1_2_x86_64.whl", hash = "sha256:bb769ae5760cd1c6a712135ee7915f9d43f11d9ef769cb3f75a23e398a92d384", size = 378573, upload-time = "2025-04-17T00:43:44.797Z" },
    { url = "https://mirrors.tuna.tsinghua.edu.cn/pypi/web/packages/fd/be/29f5156b7a319e4d2e5b51ce622b4dfb3aa8d8204cd2a8a339340fbfad40/yarl-1.20.0-cp313-cp313-win32.whl", hash = "sha256:70e0c580a0292c7414a1cead1e076c9786f685c1fc4757573d2967689b370e62", size = 86051, upload-time = "2025-04-17T00:43:47.076Z" },
    { url = "https://mirrors.tuna.tsinghua.edu.cn/pypi/web/packages/52/56/05fa52c32c301da77ec0b5f63d2d9605946fe29defacb2a7ebd473c23b81/yarl-1.20.0-cp313-cp313-win_amd64.whl", hash = "sha256:4c43030e4b0af775a85be1fa0433119b1565673266a70bf87ef68a9d5ba3174c", size = 92742, upload-time = "2025-04-17T00:43:49.193Z" },
    { url = "https://mirrors.tuna.tsinghua.edu.cn/pypi/web/packages/d4/2f/422546794196519152fc2e2f475f0e1d4d094a11995c81a465faf5673ffd/yarl-1.20.0-cp313-cp313t-macosx_10_13_universal2.whl", hash = "sha256:b6c4c3d0d6a0ae9b281e492b1465c72de433b782e6b5001c8e7249e085b69051", size = 163575, upload-time = "2025-04-17T00:43:51.533Z" },
    { url = "https://mirrors.tuna.tsinghua.edu.cn/pypi/web/packages/90/fc/67c64ddab6c0b4a169d03c637fb2d2a212b536e1989dec8e7e2c92211b7f/yarl-1.20.0-cp313-cp313t-macosx_10_13_x86_64.whl", hash = "sha256:8681700f4e4df891eafa4f69a439a6e7d480d64e52bf460918f58e443bd3da7d", size = 106121, upload-time = "2025-04-17T00:43:53.506Z" },
    { url = "https://mirrors.tuna.tsinghua.edu.cn/pypi/web/packages/6d/00/29366b9eba7b6f6baed7d749f12add209b987c4cfbfa418404dbadc0f97c/yarl-1.20.0-cp313-cp313t-macosx_11_0_arm64.whl", hash = "sha256:84aeb556cb06c00652dbf87c17838eb6d92cfd317799a8092cee0e570ee11229", size = 103815, upload-time = "2025-04-17T00:43:55.41Z" },
    { url = "https://mirrors.tuna.tsinghua.edu.cn/pypi/web/packages/28/f4/a2a4c967c8323c03689383dff73396281ced3b35d0ed140580825c826af7/yarl-1.20.0-cp313-cp313t-manylinux_2_17_aarch64.manylinux2014_aarch64.whl", hash = "sha256:f166eafa78810ddb383e930d62e623d288fb04ec566d1b4790099ae0f31485f1", size = 408231, upload-time = "2025-04-17T00:43:57.825Z" },
    { url = "https://mirrors.tuna.tsinghua.edu.cn/pypi/web/packages/0f/a1/66f7ffc0915877d726b70cc7a896ac30b6ac5d1d2760613603b022173635/yarl-1.20.0-cp313-cp313t-manylinux_2_17_armv7l.manylinux2014_armv7l.manylinux_2_31_armv7l.whl", hash = "sha256:5d3d6d14754aefc7a458261027a562f024d4f6b8a798adb472277f675857b1eb", size = 390221, upload-time = "2025-04-17T00:44:00.526Z" },
    { url = "https://mirrors.tuna.tsinghua.edu.cn/pypi/web/packages/41/15/cc248f0504610283271615e85bf38bc014224122498c2016d13a3a1b8426/yarl-1.20.0-cp313-cp313t-manylinux_2_17_ppc64le.manylinux2014_ppc64le.whl", hash = "sha256:2a8f64df8ed5d04c51260dbae3cc82e5649834eebea9eadfd829837b8093eb00", size = 411400, upload-time = "2025-04-17T00:44:02.853Z" },
    { url = "https://mirrors.tuna.tsinghua.edu.cn/pypi/web/packages/5c/af/f0823d7e092bfb97d24fce6c7269d67fcd1aefade97d0a8189c4452e4d5e/yarl-1.20.0-cp313-cp313t-manylinux_2_17_s390x.manylinux2014_s390x.whl", hash = "sha256:4d9949eaf05b4d30e93e4034a7790634bbb41b8be2d07edd26754f2e38e491de", size = 411714, upload-time = "2025-04-17T00:44:04.904Z" },
    { url = "https://mirrors.tuna.tsinghua.edu.cn/pypi/web/packages/83/70/be418329eae64b9f1b20ecdaac75d53aef098797d4c2299d82ae6f8e4663/yarl-1.20.0-cp313-cp313t-manylinux_2_17_x86_64.manylinux2014_x86_64.whl", hash = "sha256:9c366b254082d21cc4f08f522ac201d0d83a8b8447ab562732931d31d80eb2a5", size = 404279, upload-time = "2025-04-17T00:44:07.721Z" },
    { url = "https://mirrors.tuna.tsinghua.edu.cn/pypi/web/packages/19/f5/52e02f0075f65b4914eb890eea1ba97e6fd91dd821cc33a623aa707b2f67/yarl-1.20.0-cp313-cp313t-manylinux_2_5_i686.manylinux1_i686.manylinux_2_17_i686.manylinux2014_i686.whl", hash = "sha256:91bc450c80a2e9685b10e34e41aef3d44ddf99b3a498717938926d05ca493f6a", size = 384044, upload-time = "2025-04-17T00:44:09.708Z" },
    { url = "https://mirrors.tuna.tsinghua.edu.cn/pypi/web/packages/6a/36/b0fa25226b03d3f769c68d46170b3e92b00ab3853d73127273ba22474697/yarl-1.20.0-cp313-cp313t-musllinux_1_2_aarch64.whl", hash = "sha256:9c2aa4387de4bc3a5fe158080757748d16567119bef215bec643716b4fbf53f9", size = 416236, upload-time = "2025-04-17T00:44:11.734Z" },
    { url = "https://mirrors.tuna.tsinghua.edu.cn/pypi/web/packages/cb/3a/54c828dd35f6831dfdd5a79e6c6b4302ae2c5feca24232a83cb75132b205/yarl-1.20.0-cp313-cp313t-musllinux_1_2_armv7l.whl", hash = "sha256:d2cbca6760a541189cf87ee54ff891e1d9ea6406079c66341008f7ef6ab61145", size = 402034, upload-time = "2025-04-17T00:44:13.975Z" },
    { url = "https://mirrors.tuna.tsinghua.edu.cn/pypi/web/packages/10/97/c7bf5fba488f7e049f9ad69c1b8fdfe3daa2e8916b3d321aa049e361a55a/yarl-1.20.0-cp313-cp313t-musllinux_1_2_i686.whl", hash = "sha256:798a5074e656f06b9fad1a162be5a32da45237ce19d07884d0b67a0aa9d5fdda", size = 407943, upload-time = "2025-04-17T00:44:16.052Z" },
    { url = "https://mirrors.tuna.tsinghua.edu.cn/pypi/web/packages/fd/a4/022d2555c1e8fcff08ad7f0f43e4df3aba34f135bff04dd35d5526ce54ab/yarl-1.20.0-cp313-cp313t-musllinux_1_2_ppc64le.whl", hash = "sha256:f106e75c454288472dbe615accef8248c686958c2e7dd3b8d8ee2669770d020f", size = 423058, upload-time = "2025-04-17T00:44:18.547Z" },
    { url = "https://mirrors.tuna.tsinghua.edu.cn/pypi/web/packages/4c/f6/0873a05563e5df29ccf35345a6ae0ac9e66588b41fdb7043a65848f03139/yarl-1.20.0-cp313-cp313t-musllinux_1_2_s390x.whl", hash = "sha256:3b60a86551669c23dc5445010534d2c5d8a4e012163218fc9114e857c0586fdd", size = 423792, upload-time = "2025-04-17T00:44:20.639Z" },
    { url = "https://mirrors.tuna.tsinghua.edu.cn/pypi/web/packages/9e/35/43fbbd082708fa42e923f314c24f8277a28483d219e049552e5007a9aaca/yarl-1.20.0-cp313-cp313t-musllinux_1_2_x86_64.whl", hash = "sha256:3e429857e341d5e8e15806118e0294f8073ba9c4580637e59ab7b238afca836f", size = 422242, upload-time = "2025-04-17T00:44:22.851Z" },
    { url = "https://mirrors.tuna.tsinghua.edu.cn/pypi/web/packages/ed/f7/f0f2500cf0c469beb2050b522c7815c575811627e6d3eb9ec7550ddd0bfe/yarl-1.20.0-cp313-cp313t-win32.whl", hash = "sha256:65a4053580fe88a63e8e4056b427224cd01edfb5f951498bfefca4052f0ce0ac", size = 93816, upload-time = "2025-04-17T00:44:25.491Z" },
    { url = "https://mirrors.tuna.tsinghua.edu.cn/pypi/web/packages/3f/93/f73b61353b2a699d489e782c3f5998b59f974ec3156a2050a52dfd7e8946/yarl-1.20.0-cp313-cp313t-win_amd64.whl", hash = "sha256:53b2da3a6ca0a541c1ae799c349788d480e5144cac47dba0266c7cb6c76151fe", size = 101093, upload-time = "2025-04-17T00:44:27.418Z" },
    { url = "https://mirrors.tuna.tsinghua.edu.cn/pypi/web/packages/ea/1f/70c57b3d7278e94ed22d85e09685d3f0a38ebdd8c5c73b65ba4c0d0fe002/yarl-1.20.0-py3-none-any.whl", hash = "sha256:5d0fe6af927a47a230f31e6004621fd0959eaa915fc62acfafa67ff7229a3124", size = 46124, upload-time = "2025-04-17T00:45:12.199Z" },
]<|MERGE_RESOLUTION|>--- conflicted
+++ resolved
@@ -487,12 +487,8 @@
     { name = "openai", specifier = ">=1.0.0" },
     { name = "pocketflow", specifier = "==0.0.3" },
     { name = "pocketflow-agui", specifier = "==0.1.0" },
-<<<<<<< HEAD
     { name = "pocketflow-tracing", specifier = ">=0.1.4" },
-=======
-    { name = "pocketflow-tracing", specifier = ">=0.1.3" },
     { name = "pydantic", specifier = ">=2.5.0" },
->>>>>>> e6072179
     { name = "python-dotenv", specifier = ">=1.0.0" },
     { name = "pyyaml", specifier = ">=6.0" },
     { name = "rich", specifier = ">=13.0.0" },
