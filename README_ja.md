# GTPlanner: AI搭載のPRD生成ツール

<p align="center">
  <img src="./assets/banner.png" width="800" alt="GTPlanner Banner"/>
</p>

<p align="center">
  <strong>自然言語の記述を、Vibeコーディングに適した構造化された技術文書に変換する、インテリジェントな製品要求仕様書（PRD）生成ツールです。</strong>
</p>

<p align="center">
  <a href="#-概要">概要</a> •
  <a href="#-web-ui-推奨">Web UI </a> •
  <a href="#mcp統合">MCP統合</a> •
  <a href="#-機能">機能</a> •
  <a href="#-環境要件-バックエンドとcli">環境要件</a> •
  <a href="#-インストール-バックエンドとcli">インストール</a> •
  <a href="#️-使用方法">使用方法</a> •
  <a href="#️-アーキテクチャ">アーキテクチャ</a> •
  <a href="#-プロジェクト構造">プロジェクト構造</a> •
  <a href="#-依存関係">依存関係</a> •
  <a href="#-多言語サポート">多言語サポート</a> •
  <a href="#-貢献">貢献</a> •
  <a href="#-ライセンス">ライセンス</a> •
  <a href="#-謝辞">謝辞</a>
</p>

<p align="center">
  <strong>言語版:</strong>
  <a href="README.md">🇺🇸 English</a> •
  <a href="README_zh-CN.md">🇨🇳 简体中文</a> •
  <a href="README_ja.md">🇯🇵 日本語</a>
</p>

---

## 🎯 概要

GTPlannerは、「vibeコーディング」のために設計された先進的なAIツールで、高レベルのアイデアや要件を、構造が明確で内容が詳細な技術文書に効率的に変換することを目的としています。最新の**Webインターフェース**を通じて、GTPlannerの全機能を体験することをお勧めします。

深い統合やカスタム開発を希望する開発者向けに、[PocketFlow](https://github.com/The-Pocket/PocketFlow)をベースに構築された強力なバックエンドエンジンも提供しています。これは非同期・ノードベースのアーキテクチャを採用し、インタラクティブなCLI、REST API、MCPサービスなど、複数の利用方法をサポートしています。

このプロジェクトは、2つの主要な部分から構成されています：
- **💻 [GTPlanner-frontend (Web UI)](https://github.com/The-Agent-Builder/GTPlanner-frontend)**：機能豊富でインタラクティブなオンラインプランニング体験を提供します。（推奨）[🚀 ライブデモを今すぐ体験！](https://the-agent-builder.com/)
- **⚙️ GTPlanner (Backend)**：CLIやAPIなど、多様な統合方法を提供する強力なバックエンドエンジン。

## 💻 Web UI (推奨)

最高かつ最も便利な体験を得るために、当社のWeb UIの使用を強くお勧めします。現代の開発者向けにカスタマイズされた、スムーズなAIプランニングワークフローを提供します。

![GTPlanner Web UI](assets/web.gif)

**主な利点:**
- **インテリジェントプランニングアシスタント**: AIの支援により、複雑なシステムアーキテクチャやプロジェクト計画を迅速に生成します。
- **即時ドキュメント生成**: プランニングセッションから包括的な技術文書を自動的に作成します。
- **Vibeコーディングのための設計**: Cursor、Windsurf、GitHub Copilotなどの最新のAI開発ツールに完璧に適合するよう出力を最適化します。
- **チームコラボレーション**: 複数のフォーマットでのエクスポートをサポートし、チームとの共有や協力を容易にします。

## MCP統合
GTPlannerが生成した計画は、お気に入りのAIプログラミングツールで直接使用でき、開発フローにシームレスに連携します：

- Cherry Studioでの使用:
  - ![Cherry StudioでのMCP使用例](assets/Cherry_Studio_2025-06-24_01-05-49.png)
- Cursorでの使用:
  - ![CursorでのMCP使用例](assets/Cursor_2025-06-24_01-12-05.png)


---

## ✨ 機能

- **🗣️ 自然言語処理**: あなたの要件記述を構造化されたPRDに変換します。
- **🌍 多言語サポート**: 英語、中国語、スペイン語、フランス語、日本語を完全にサポートし、自動言語検出機能を備えています。詳細は[多言語ガイド](docs/multilingual-guide.md)をご覧ください。
- **📝 Markdownサポート**: 既存のMarkdownドキュメントを処理し、統合します。
- **⚡ 非同期処理**: 完全非同期のパイプラインにより、迅速な応答性能を保証します。
- **🔄 反復的な最適化**: インタラクティブなフィードバックループを通じて、ドキュメントを反復的に最適化します。
- **📊 構造化された出力**: 標準化され、カスタマイズ可能な技術文書を生成します。
- **🧩 拡張可能なアーキテクチャ**: モジュール化されたノード設計により、カスタマイズと拡張が容易です。
- **🌐 多様なインターフェース**: CLI、FastAPI、MCPプロトコルを完全にサポートします。
- **🔧 LLM非依存**: 設定可能なエンドポイントにより、さまざまな大規模言語モデル（LLM）と互換性があります。
- **📁 自動ファイル管理**: ファイル名と出力ディレクトリを自動的に生成します。
- **🎯 スマート言語検出**: ユーザーの言語を自動検出し、適切な応答を提供します。

---

## 📋 環境要件 (バックエンドとCLI)

- **Python**: 3.10以降
- **パッケージマネージャー**: [uv](https://github.com/astral-sh/uv) (推奨) または pip
- **LLM APIアクセス**: OpenAI互換のAPIエンドポイント (例：OpenAI, Anthropic, またはローカルモデル)

## 🚀 インストール (バックエンドとCLI)

1. このリポジトリをクローンします

```bash
git clone https://github.com/OpenSQZ/GTPlanner.git
cd GTPlanner
```

2. 依存関係をインストールします

uvを使用 (推奨):
```bash
uv sync
```

pipを使用:
```bash
pip install -r requirements.txt
```

3. 設定

GTPlannerは、OpenAI互換のAPIをサポートしています。`settings.toml`ファイルでLLM、APIキー、環境変数、言語を設定できます。デフォルト言語は英語です。

```bash
export LLM_API_KEY="your-api-key-here"
```

## 🛠️ 使用方法

### 🖥️ CLIモード

コマンドラインを好む開発者向けに、GTPlannerは**インタラクティブモード**と**直接実行モード**をサポートする強力なコマンドラインインターフェースを提供します。

![GTPlanner CLI](assets/cil.png)

#### インタラクティブモード

CLIを初めて使用するユーザーに推奨される方法で、プロセス全体をガイドします。

インタラクティブCLIを起動:
```bash
uv run python main.py --interactive
```
または、Windowsではバッチスクリプト`start_cli.bat`を使用します。

**ワークフロー例:**
1.  起動後、言語を選択します。
2.  自然言語でプロジェクトの要件を入力します。
3.  (オプション) 出力ディレクトリを指定します。
4.  ツールがステップバイステップのプロセスを生成し、反復的な最適化のためにあなたのフィードバックを待ちます。
5.  'q'を入力して保存し、終了します。

#### 直接実行モード (非インタラクティブモード)

自動化スクリプトや迅速な生成タスクのために、コマンドライン引数で直接入力を提供し、ワンステップで完了できます。

**使用例:**
```bash
uv run python main.py --input "WeChatグループチャットを要約し、メンバーのユーザープロファイルを作成する" --output-dir "wechat_analyzer" --lang "ja"
```

**主なパラメータ:**
-   `--interactive`: インタラクティブモードを起動します。
-   `--input "..."`: 要件文字列を直接入力します。
-   `--output-dir "..."`: ドキュメントを保存するディレクトリを指定します（デフォルトは`PRD`）。
-   `--output "..."`: 具体的な出力ファイル名を指定します（`--output-dir`の設定を上書きします）。
-   `--lang <en|ja>`: 言語を設定します（デフォルトは`en`）。

### 🌐 FastAPIバックエンド

REST APIサービスを起動します:

```bash
uv run fastapi_main.py
```

サービスはデフォルトで`http://0.0.0.0:11211`で実行されます。`http://0.0.0.0:11211/docs`にアクセスして、インタラクティブなAPIドキュメントを表示できます。

**利用可能なエンドポイント:**

当社のAPIは、最大限の柔軟性を実現するために、標準、ストリーミング、統合対話など、複数のエンドポイントを提供します。

*   **統合対話エンドポイント (推奨)**
    *   `POST /chat/unified`: 強力なストリーミングファーストのエンドポイントです。意図認識、コンテキスト対話、計画生成、ドキュメント生成機能を統合しています。GTPlanner Web UIのようなインタラクティブなアプリケーションを構築するための推奨インターフェースです。

*   **ストリーミング計画エンドポイント**
    *   `POST /planning/short/stream`: ストリーミング応答を通じて、高レベルの計画を段階的に生成します。
    *   `POST /planning/long/stream`: ストリーミング応答を通じて、詳細な設計書を生成します。長時間のタスクでリアルタイムに進捗を表示するのに最適です。

*   **標準計画エンドポイント**
    *   `POST /planning/short`: 単一の応答で、完全な高レベルの計画を生成します。
    *   `POST /planning/long`: 単一の応答で、完全な詳細設計書を生成します。

### 🔌 MCPサービス (AI統合に推奨)

MCPサービスはAIアシスタントとシームレスに統合し、直接関数呼び出しをサポートします。

1. MCPサービスを起動します。

```bash
cd mcp
uv sync
uv run python mcp_service.py
```

2. MCPクライアントを設定します。

```json
{
  "mcpServers": {
    "GT-planner": {
      "url": "http://127.0.0.1:8001/mcp"
    }
  }
}
```

**利用可能なMCPツール:**
- `generate_flow`: 要件から計画フローを生成します。
- `generate_design_doc`: 詳細なPRDを作成します。

---

## 🏗️ アーキテクチャ

GTPlannerは、PocketFlow上に構築された非同期ノードベースのアーキテクチャを使用しています：

### 主要コンポーネント

1.  **Short Planner Flow** (`short_planner_flow.py`)
    -   高レベルの計画ステップを生成
    -   反復的な最適化をサポート
    -   レビューおよび最終化ノードを含む

2.  **Main Requirement Engine** (`cli_flow.py`)
    -   完全なドキュメント生成パイプライン
    -   多段階処理とフィードバックループを備える

3.  **Node Implementations** (`nodes.py`)
    -   `AsyncInputProcessingNode`: ユーザー入力を処理
    -   `AsyncRequirementsAnalysisNode`: 要件を抽出し分類
    -   `AsyncDesignOptimizationNode`: 改善と最適化案を提示
    -   `AsyncDocumentationGenerationNode`: 構造化されたドキュメントを作成
    -   `AsyncFeedbackProcessingNode`: 反復的な最適化プロセスを管理

### フローチャート

```mermaid
flowchart TD
    inputNode[非同期入力処理] --> analysisNode[非同期要件分析]
    analysisNode --> optimizationNode[非同期設計最適化]
    optimizationNode --> docGenNode[非同期ドキュメント生成]
    docGenNode --> feedbackNode[非同期フィードバック処理]
    feedbackNode -->|新しいイテレーション| analysisNode
    feedbackNode -->|完了| endNode[プロセス終了]
```

### ユーティリティ関数 (`utils/`)

- **`call_llm.py`**: JSON修復機能を備えた非同期/同期のLLM通信
- **`parse_markdown.py`**: Markdownドキュメントを処理し、その構造を抽出
- **`format_documentation.py`**: 標準化されたドキュメントフォーマット
- **`store_conversation.py`**: 対話履歴を管理

---

## 📦 プロジェクト構造

```
GTPlanner/
├── main.py                    # フル機能のCLIメインエントリポイント
├── cli.py                     # シンプルなCLIエントリポイント
├── cli_flow.py                # 主要な要件エンジンのフロー定義
├── short_planner_flow.py      # 短期計画フローの実装
├── filename_flow.py           # 自動ファイル名生成
├── nodes.py                   # 主要な非同期ノードの実装
├── fastapi_main.py            # FastAPIバックエンドサービス
├── settings.toml              # 設定ファイル
├── pyproject.toml             # プロジェクトメタデータと依存関係
├── requirements.txt           # Pythonの依存関係
├── start_cli.bat              # Windows CLI起動スクリプト
├── api/                       # API実装
│   └── v1/
<<<<<<< HEAD
│       └── planning.py       # 計画エンドポイント
├── mcp/                      # MCPサービス
│   ├── mcp_service.py       # MCPサーバー実装
│   └── pyproject.toml       # MCP固有の依存関係
├── tools/                    # ツール推奨システム
│   ├── apis/                # APIタイプツール定義
│   │   ├── example_openweather.yml
│   │   └── ...
│   └── python_packages/     # Pythonパッケージタイプツール定義
│       ├── example_yt_dlp.yml
│       └── ...
├── utils/                    # ユーティリティ関数
│   ├── call_llm.py          # LLM通信
│   ├── parse_markdown.py    # Markdown処理
│   ├── format_documentation.py # 文書フォーマット
│   └── store_conversation.py   # 会話管理
├── docs/                     # 設計文書
│   ├── design.md            # メインアーキテクチャ設計
│   └── design-longplan.md   # 長期計画API設計
├── output/                   # 生成された文書出力
└── assets/                   # プロジェクトアセット
    └── banner.png           # プロジェクトバナー
=======
│       └── planning.py        # 計画関連のエンドポイント
├── mcp/                       # MCPサービス
│   ├── mcp_service.py         # MCPサーバーの実装
│   └── pyproject.toml         # MCP関連の依存関係
├── utils/                     # ユーティリティ関数
│   ├── call_llm.py            # LLM通信
│   ├── parse_markdown.py      # Markdown処理
│   ├── format_documentation.py  # ドキュメントフォーマット
│   └── store_conversation.py    # 対話管理
├── docs/                      # 設計書
│   ├── design.md              # 主要なアーキテクチャ設計
│   └── design-longplan.md     # 長期計画APIの設計
├── output/                    # 生成されたドキュメントの出力ディレクトリ
└── assets/                    # プロジェクトアセット
    └── banner.png             # プロジェクトバナー
>>>>>>> 76744291
```

---

## 📚 依存関係

### 主要な依存関係
- **Python** >= 3.10
- **openai** >= 1.0.0 - LLM API通信
- **pocketflow** == 0.0.1 - 非同期ワークフローエンジン
- **dynaconf** >= 3.1.12 - 設定管理
- **aiohttp** >= 3.8.0 - 非同期HTTPクライアント
- **json-repair** >= 0.45.0 - JSONレスポンスの修復
- **python-dotenv** >= 1.0.0 - 環境変数の読み込み

### APIの依存関係
- **fastapi** == 0.115.9 - REST APIフレームワーク
- **uvicorn** == 0.23.1 - ASGIサーバー
- **pydantic** - データ検証

### MCPの依存関係
- **fastmcp** - モデルコンテキストプロトコル（MCP）の実装

---

## 🌍 多言語サポート

GTPlanner は包括的な多言語サポートを提供し、世界中の開発者が母国語でプロジェクト計画を立てることができます。

### サポートされている言語

| 言語 | コード | 現地名 |
|------|--------|--------|
| 英語 | `en` | English |
| 中国語 | `zh` | 中文 |
| スペイン語 | `es` | Español |
| フランス語 | `fr` | Français |
| 日本語 | `ja` | 日本語 |

### 主要機能

- **🔍 自動言語検出**: ユーザー入力の言語を自動的に識別
- **🎯 言語優先システム**: ユーザーの設定とリクエストに基づいて最適な言語を自動選択
- **📝 ローカライズされたプロンプトテンプレート**: 各言語に文化的に適応したプロンプトテンプレートを提供
- **🔄 スマートフォールバック機能**: 要求された言語が利用できない場合、自動的にデフォルト言語にフォールバック

### 使用方法

#### CLIモード
```bash
# 言語を指定
uv run python main.py --lang ja --input "ECサイトを作成する"

# 自動検出（日本語入力は自動的に認識されます）
uv run python main.py --input "ECサイトを作成する"
```

#### APIモード
```python
# 明示的な言語指定
response = requests.post("/planning/short", json={
    "requirement": "Webアプリケーションを作成する",
    "language": "ja"
})

# 自動検出
response = requests.post("/planning/short", json={
    "requirement": "Webアプリケーションを作成する"
})
```

### 設定

`settings.toml` で多言語設定を構成：

```toml
[default.multilingual]
default_language = "en"
auto_detect = true
fallback_enabled = true
supported_languages = ["en", "zh", "es", "fr", "ja"]
```

詳細な多言語機能と設定ガイドについては、[多言語ガイド](docs/multilingual-guide.md)をご参照ください。

---

## 🤝 貢献

<<<<<<< HEAD
貢献とコラボレーションを歓迎し、高く評価しています。[貢献ガイド](CONTRIBUTING.md)をチェックして参加してください。

### 🔧 ツールの貢献

GTPlannerには、コミュニティが貢献したツールをサポートするインテリジェントツール推奨システムが含まれています。2つのカテゴリで高品質なツールの貢献を歓迎します：

#### サポートされているツールタイプ

**🌐 APIツール (APIS)**
- Web APIとRESTサービス
- クラウドベースの処理ツール
- 外部サービス統合
- リアルタイムデータ処理API

**📦 Pythonパッケージツール (PYTHON_PACKAGE)**
- PyPIパッケージとライブラリ
- ローカル処理ツール
- データ分析パッケージ
- ユーティリティライブラリ

#### ツールの貢献方法

1. **適切なテンプレートを選択**：より良い組織化のために専用PRテンプレートを使用：
   - [APIツールテンプレート](.github/PULL_REQUEST_TEMPLATE/api_tool.md) - Web APIとサービス用
   - [Pythonパッケージテンプレート](.github/PULL_REQUEST_TEMPLATE/python_package_tool.md) - PyPIパッケージ用

2. **品質基準**：貢献されるすべてのツールは品質基準を満たす必要があります：
   - ✅ 公開アクセス可能で十分に文書化されている
   - ✅ 安定しており積極的にメンテナンスされている
   - ✅ 明確な使用例と統合ガイド
   - ✅ 適切なエラーハンドリングとセキュリティ実践
   - ✅ 既存ツールとの機能重複なし

3. **ツール情報形式**：各ツールには以下が必要：
   - 一意の識別子（例：`org.tool-name`）
   - 包括的な説明とユースケース
   - 完全なAPI仕様またはパッケージ詳細
   - 動作する例と統合コード
   - テストと検証結果

4. **レビュープロセス**：すべてのツール貢献は以下を経ます：
   - 技術的正確性レビュー
   - 品質とセキュリティ評価
   - ドキュメント完全性チェック
   - コミュニティフィードバック統合

#### 🛠️ ツール定義形式

すべてのツールは以下のコアフィールドを含むYAML形式で定義されます：

**共通フィールド：**
- **id**: ツールの一意識別子
- **type**: ツールタイプ（"APIS" または "PYTHON_PACKAGE"）
- **summary**: 一行での機能概要
- **description**: 詳細な機能説明
- **examples**: 使用例

**APISタイプ追加フィールド：**
- **base_url**: APIのベースURL
- **endpoints**: APIエンドポイント定義の配列
  - **summary**: エンドポイント機能の説明
  - **method**: HTTPメソッド（GET、POST、PUT、DELETE等）
  - **path**: エンドポイントパス
  - **inputs**: 入力パラメータ定義（JSON Schema形式）
  - **outputs**: 出力結果定義（JSON Schema形式）

**PYTHON_PACKAGEタイプ追加フィールド：**
- **requirement**: PyPIパッケージインストール要件（例："package-name==1.0.0"）

#### サンプルツール

**APIツールの例**
APIツールの定義方法については `tools/apis/example_openweather.yml` を参照してください。

**Pythonパッケージの例**
Pythonパッケージツールの定義方法については `tools/python_packages/example_yt_dlp.yml` を参照してください。

#### ツール形式の例

**APIツールの例：**
```yaml
id: "public.weather-api"
type: "APIS"
summary: "世界の都市のリアルタイム天気情報を取得。"
description: |
  公開天気APIを通じて、指定された都市の現在の天気、温度、湿度、
  風速などの詳細な気象データを照会できます。完全無料で使用でき、登録やAPIキーは不要です。
base_url: "https://api.open-meteo.com/v1"
endpoints:
  - method: "GET"
    path: "/forecast"
    summary: "経緯度座標による現在の天気データを取得"
```

**Pythonパッケージの例：**
```yaml
id: "pypi.yt-dlp"
type: "PYTHON_PACKAGE"
summary: "数千の動画サイトをサポートする強力な動画ダウンローダー。"
description: |
  yt-dlpはyoutube-dlの機能強化版で、YouTube、Bilibili、TikTokなど
  数千の動画サイトから動画と音声をダウンロードできます。
requirement: "yt-dlp"
```

詳細な貢献ガイドラインについては、[ツール貢献テンプレート](.github/PULL_REQUEST_TEMPLATE/)を参照してください。

### 一般的な貢献フロー

1. リポジトリをフォーク
2. 機能ブランチを作成（`git checkout -b feature/amazing-feature`）
3. 変更をコミット（`git commit -m 'Add amazing feature'`）
4. ブランチにプッシュ（`git push origin feature/amazing-feature`）
5. プルリクエストを開く
=======
あらゆる形での貢献と協力を心から歓迎します。[貢献ガイドライン](CONTRIBUTING.md)をご覧になり、ぜひご参加ください。
>>>>>>> 76744291

## 📄 ライセンス

このプロジェクトはMITライセンスに基づいています。詳細は[LICENSE](LICENSE.md)ファイルをご覧ください。

## 🙏 謝辞

- [PocketFlow](https://github.com/The-Pocket/PocketFlow)非同期ワークフローエンジンをベースに構築
- 設定管理は[Dynaconf](https://www.dynaconf.com/)によって提供
- MCPプロトコルを介してAIアシスタントとシームレスに統合することを目指して設計

---

**GTPlanner** - AIの力で、あなたのアイデアを構造化された技術文書に変換します。<|MERGE_RESOLUTION|>--- conflicted
+++ resolved
@@ -274,7 +274,6 @@
 ├── start_cli.bat              # Windows CLI起動スクリプト
 ├── api/                       # API実装
 │   └── v1/
-<<<<<<< HEAD
 │       └── planning.py       # 計画エンドポイント
 ├── mcp/                      # MCPサービス
 │   ├── mcp_service.py       # MCPサーバー実装
@@ -297,23 +296,6 @@
 ├── output/                   # 生成された文書出力
 └── assets/                   # プロジェクトアセット
     └── banner.png           # プロジェクトバナー
-=======
-│       └── planning.py        # 計画関連のエンドポイント
-├── mcp/                       # MCPサービス
-│   ├── mcp_service.py         # MCPサーバーの実装
-│   └── pyproject.toml         # MCP関連の依存関係
-├── utils/                     # ユーティリティ関数
-│   ├── call_llm.py            # LLM通信
-│   ├── parse_markdown.py      # Markdown処理
-│   ├── format_documentation.py  # ドキュメントフォーマット
-│   └── store_conversation.py    # 対話管理
-├── docs/                      # 設計書
-│   ├── design.md              # 主要なアーキテクチャ設計
-│   └── design-longplan.md     # 長期計画APIの設計
-├── output/                    # 生成されたドキュメントの出力ディレクトリ
-└── assets/                    # プロジェクトアセット
-    └── banner.png             # プロジェクトバナー
->>>>>>> 76744291
 ```
 
 ---
@@ -403,7 +385,6 @@
 
 ## 🤝 貢献
 
-<<<<<<< HEAD
 貢献とコラボレーションを歓迎し、高く評価しています。[貢献ガイド](CONTRIBUTING.md)をチェックして参加してください。
 
 ### 🔧 ツールの貢献
@@ -518,9 +499,7 @@
 3. 変更をコミット（`git commit -m 'Add amazing feature'`）
 4. ブランチにプッシュ（`git push origin feature/amazing-feature`）
 5. プルリクエストを開く
-=======
-あらゆる形での貢献と協力を心から歓迎します。[貢献ガイドライン](CONTRIBUTING.md)をご覧になり、ぜひご参加ください。
->>>>>>> 76744291
+
 
 ## 📄 ライセンス
 
